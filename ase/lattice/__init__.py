# flake8: noqa
from abc import abstractmethod, ABC
import functools
import warnings
import numpy as np

from ase.cell import Cell
from ase.build.bulk import bulk as newbulk
from ase.dft.kpoints import parse_path_string, sc_special_points, BandPath
from ase.utils import pbc2pbc


@functools.wraps(newbulk)
def bulk(*args, **kwargs):
    warnings.warn('Use ase.build.bulk() instead', stacklevel=2)
    return newbulk(*args, **kwargs)


_degrees = np.pi / 180


class BravaisLattice(ABC):
    """Represent Bravais lattices and data related to the Brillouin zone.

    There are 14 3D Bravais classes: CUB, FCC, BCC, ..., and TRI, and
    five 2D classes.

    Each class stores basic static information:

    >>> from ase.lattice import FCC, MCL
    >>> FCC.name
    'FCC'
    >>> FCC.longname
    'face-centred cubic'
    >>> FCC.pearson_symbol
    'cF'
    >>> MCL.parameters
    ('a', 'b', 'c', 'alpha')

    Each class can be instantiated with the specific lattice parameters
    that apply to that lattice:

    >>> MCL(3, 4, 5, 80)
    MCL(a=3, b=4, c=5, alpha=80)

    """
    # These parameters can be set by the @bravais decorator for a subclass.
    # (We could also use metaclasses to do this, but that's more abstract)
    name = None  # e.g. 'CUB', 'BCT', 'ORCF', ...
    longname = None  # e.g. 'cubic', 'body-centred tetragonal', ...
    parameters = None  # e.g. ('a', 'c')
    variants = None  # e.g. {'BCT1': <variant object>,
    #                        'BCT2': <variant object>}
    ndim = None

    def __init__(self, **kwargs):
        p = {}
        eps = kwargs.pop('eps', 2e-4)
        for k, v in kwargs.items():
            p[k] = float(v)
        assert set(p) == set(self.parameters)
        self._parameters = p
        self._eps = eps

        if len(self.variants) == 1:
            # If there's only one it has the same name as the lattice type
            self._variant = self.variants[self.name]
        else:
            name = self._variant_name(**self._parameters)
            self._variant = self.variants[name]

    @property
    def variant(self):
        """Return name of lattice variant.

        >>> BCT(3, 5).variant
        'BCT2'
        """
        return self._variant.name

    def __getattr__(self, name):
        if name in self._parameters:
            return self._parameters[name]
        return self.__getattribute__(name)  # Raises error

    def vars(self):
        """Get parameter names and values of this lattice as a dictionary."""
        return dict(self._parameters)

    def tocell(self):
        """Return this lattice as a :class:`~ase.cell.Cell` object."""
        cell = self._cell(**self._parameters)
        return Cell(cell)

    def get_transformation(self, cell):
        # Get transformation matrix relating input cell to canonical cell
        T = cell.dot(np.linalg.pinv(self.tocell()))
        msg = 'This transformation changes the length/area/volume of the cell'
        assert np.isclose(np.abs(np.linalg.det(T[:self.ndim,
                                                 :self.ndim])), 1), msg
        return T

    def cellpar(self):
        """Get cell lengths and angles as array of length 6.

        See :func:`ase.geometry.Cell.cellpar`."""
        # (Just a brute-force implementation)
        cell = self.tocell()
        return cell.cellpar()

    @property
    def special_path(self):
        """Get default special k-point path for this lattice as a string.

        >>> BCT(3, 5).special_path
        'GXYSGZS1NPY1Z,XP'
        """
        return self._variant.special_path

    @property
    def special_point_names(self):
        """Return all special point names as a list of strings.

        >>> BCT(3, 5).special_point_names
        ['G', 'N', 'P', 'S', 'S1', 'X', 'Y', 'Y1', 'Z']
        """
        labels = parse_path_string(self._variant.special_point_names)
        assert len(labels) == 1  # list of lists
        return labels[0]


    def get_special_points_array(self):
        """Return all special points for this lattice as an array.

        Ordering is consistent with special_point_names."""
        if self._variant.special_points is not None:
            # Fixed dictionary of special points
            d = self.get_special_points()
            labels = self.special_point_names
            assert len(d) == len(labels)
            points = np.empty((len(d), 3))
            for i, label in enumerate(labels):
                points[i] = d[label]
            return points

        # Special points depend on lattice parameters:
        points = self._special_points(variant=self._variant,
                                      **self._parameters)
        assert len(points) == len(self.special_point_names)
        return np.array(points)

    def get_special_points(self):
        """Return a dictionary of named special k-points for this lattice."""
        if self._variant.special_points is not None:
            return self._variant.special_points

        labels = self.special_point_names
        points = self.get_special_points_array()

        return dict(zip(labels, points))

    def plot_bz(self, path=None, special_points=None, **plotkwargs):
        """Plot the reciprocal cell and default bandpath."""
        # Create a generic bandpath (no interpolated kpoints):
        bandpath = self.bandpath(path=path, special_points=special_points,
                                 npoints=0)
        return bandpath.plot(dimension=self.ndim, **plotkwargs)

    def bandpath(self, path=None, npoints=None, special_points=None,
                 density=None, transformation=None):
        """Return a :class:`~ase.dft.kpoints.BandPath` for this lattice.

        See :meth:`ase.cell.Cell.bandpath` for description of parameters.

        >>> BCT(3, 5).bandpath()
        BandPath(path='GXYSGZS1NPY1Z,XP', cell=[3x3], special_points={GNPSS1XYY1Z}, kpts=[51x3])

        .. note:: This produces the standard band path following AFlow
           conventions.  If your cell does not follow this convention,
           you will need :meth:`ase.cell.Cell.bandpath` instead or
           the kpoints may not correspond to your particular cell.

        """
        if special_points is None:
            special_points = self.get_special_points()

        if path is None:
            path = self._variant.special_path
        elif not isinstance(path, str):
            from ase.dft.kpoints import resolve_custom_points
            special_points = dict(special_points)
            path = resolve_custom_points(path, special_points, self._eps)

        cell = self.tocell()
        if transformation is not None:
            cell = transformation.dot(cell)

        bandpath = BandPath(cell=cell, path=path,
                            special_points=special_points)
        return bandpath.interpolate(npoints=npoints, density=density)

    @abstractmethod
    def _cell(self, **kwargs):
        """Return a Cell object from this Bravais lattice.

        Arguments are the dictionary of Bravais parameters."""
        pass

    def _special_points(self, **kwargs):
        """Return the special point coordinates as an npoints x 3 sequence.

        Subclasses typically return a nested list.

        Ordering must be same as kpoint labels.

        Arguments are the dictionary of Bravais parameters and the variant."""
        raise NotImplementedError

    def _variant_name(self, **kwargs):
        """Return the name (e.g. 'ORCF3') of variant.

        Arguments will be the dictionary of Bravais parameters."""
        raise NotImplementedError

    def __format__(self, spec):
        tokens = []
        if not spec:
            spec = '.6g'
        template = '{}={:%s}' % spec

        for name in self.parameters:
            value = self._parameters[name]
            tokens.append(template.format(name, value))
        return '{}({})'.format(self.name, ', '.join(tokens))

    def __str__(self):
        return self.__format__('')

    def __repr__(self):
        return self.__format__('.20g')

    def description(self):
        """Return complete description of lattice and Brillouin zone."""
        points = self.get_special_points()
        labels = self.special_point_names

        coordstring = '\n'.join(['    {:2s} {:7.4f} {:7.4f} {:7.4f}'
                                 .format(label, *points[label])
                                 for label in labels])

        string = """\
{repr}
  {variant}
  Special point coordinates:
{special_points}
""".format(repr=str(self),
           variant=self._variant,
           special_points=coordstring)
        return string

    @classmethod
    def type_description(cls):
        """Return complete description of this Bravais lattice type."""
        desc = """\
Lattice name: {name}
  Long name: {longname}
  Parameters: {parameters}
""".format(**vars(cls))

        chunks = [desc]
        for name in cls.variant_names:
            var = cls.variants[name]
            txt = str(var)
            lines = ['  ' + L for L in txt.splitlines()]
            lines.append('')
            chunks.extend(lines)

        return '\n'.join(chunks)


class Variant:
    variant_desc = """\
Variant name: {name}
  Special point names: {special_point_names}
  Default path: {special_path}
"""

    def __init__(self, name, special_point_names, special_path,
                 special_points=None):
        self.name = name
        self.special_point_names = special_point_names
        self.special_path = special_path
        if special_points is not None:
            special_points = dict(special_points)
            for key, value in special_points.items():
                special_points[key] = np.array(value)
        self.special_points = special_points
        # XXX Should make special_points available as a single array as well
        # (easier to transform that way)

    def __str__(self):
        return self.variant_desc.format(**vars(self))


bravais_names = []
bravais_lattices = {}
bravais_classes = {}


def bravaisclass(longname, crystal_family, lattice_system, pearson_symbol,
                 parameters, variants, ndim=3):
    """Decorator for Bravais lattice classes.

    This sets a number of class variables and processes the information
    about different variants into a list of Variant objects."""

    def decorate(cls):
        btype = cls.__name__
        cls.name = btype
        cls.longname = longname
        cls.crystal_family = crystal_family
        cls.lattice_system = lattice_system
        cls.pearson_symbol = pearson_symbol
        cls.parameters = tuple(parameters)
        cls.variant_names = []
        cls.variants = {}
        cls.ndim = ndim

        for [name, special_point_names, special_path,
             special_points] in variants:
            cls.variant_names.append(name)
            cls.variants[name] = Variant(name, special_point_names,
                                         special_path, special_points)

        # Register in global list and dictionary
        bravais_names.append(btype)
        bravais_lattices[btype] = cls
        bravais_classes[pearson_symbol] = cls
        return cls

    return decorate


class UnconventionalLattice(ValueError):
    pass


class Cubic(BravaisLattice):
    """Abstract class for cubic lattices."""
    def __init__(self, a):
        BravaisLattice.__init__(self, a=a)


@bravaisclass('primitive cubic', 'cubic', 'cubic', 'cP', 'a',
              [['CUB', 'GXRM', 'GXMGRX,MR', sc_special_points['cubic']]])
class CUB(Cubic):
    def _cell(self, a):
        return a * np.eye(3)


@bravaisclass('face-centred cubic', 'cubic', 'cubic', 'cF', 'a',
              [['FCC', 'GKLUWX', 'GXWKGLUWLK,UX', sc_special_points['fcc']]])
class FCC(Cubic):
    def _cell(self, a):
        return 0.5 * np.array([[0., a, a], [a, 0, a], [a, a, 0]])


@bravaisclass('body-centred cubic', 'cubic', 'cubic', 'cI', 'a',
              [['BCC', 'GHPN', 'GHNGPH,PN', sc_special_points['bcc']]])
class BCC(Cubic):
    def _cell(self, a):
        return 0.5 * np.array([[-a, a, a], [a, -a, a], [a, a, -a]])


@bravaisclass('primitive tetragonal', 'tetragonal', 'tetragonal', 'tP', 'ac',
              [['TET', 'GAMRXZ', 'GXMGZRAZ,XR,MA',
                sc_special_points['tetragonal']]])
class TET(BravaisLattice):
    def __init__(self, a, c):
        BravaisLattice.__init__(self, a=a, c=c)

    def _cell(self, a, c):
        return np.diag(np.array([a, a, c]))


# XXX in BCT2 we use S for Sigma.
# Also in other places I think
@bravaisclass('body-centred tetragonal', 'tetragonal', 'tetragonal', 'tI',
              'ac',
              [['BCT1', 'GMNPXZZ1', 'GXMGZPNZ1M,XP', None],
               ['BCT2', 'GNPSS1XYY1Z', 'GXYSGZS1NPY1Z,XP', None]])
class BCT(BravaisLattice):
    def __init__(self, a, c):
        BravaisLattice.__init__(self, a=a, c=c)

    def _cell(self, a, c):
        return 0.5 * np.array([[-a, a, c], [a, -a, c], [a, a, -c]])

    def _variant_name(self, a, c):
        return 'BCT1' if c < a else 'BCT2'

    def _special_points(self, a, c, variant):
        a2 = a * a
        c2 = c * c

        assert variant.name in self.variants

        if variant.name == 'BCT1':
            eta = .25 * (1 + c2 / a2)
            points = [[0,0,0],
                      [-.5, .5, .5],
                      [0.,.5,0.],
                      [.25, .25, .25],
                      [0.,0.,.5],
                      [eta,eta,-eta],
                      [-eta,1-eta,eta]]
        else:
            eta = .25 * (1 + a2 / c2)  # Not same eta as BCT1!
            zeta = 0.5 * a2 / c2
            points = [[0.,.0,0.],
                      [0.,.5,0.],
                      [.25,.25,.25],
                      [-eta,eta,eta],
                      [eta,1-eta,-eta],
                      [0.,0.,.5],
                      [-zeta,zeta,.5],
                      [.5,.5,-zeta],
                      [.5,.5,-.5]]
        return points


def check_orc(a, b, c):
    if not a < b < c:
        raise UnconventionalLattice('Expected a < b < c, got {}, {}, {}'
                                    .format(a, b, c))


class Orthorhombic(BravaisLattice):
    """Abstract class for orthorhombic types."""
    def __init__(self, a, b, c):
        check_orc(a, b, c)
        BravaisLattice.__init__(self, a=a, b=b, c=c)


@bravaisclass('primitive orthorhombic', 'orthorhombic', 'orthorhombic', 'oP',
              'abc',
              [['ORC', 'GRSTUXYZ', 'GXSYGZURTZ,YT,UX,SR',
                sc_special_points['orthorhombic']]])
class ORC(Orthorhombic):
    def _cell(self, a, b, c):
        return np.diag([a, b, c]).astype(float)


@bravaisclass('face-centred orthorhombic', 'orthorhombic', 'orthorhombic',
              'oF', 'abc',
              [['ORCF1', 'GAA1LTXX1YZ', 'GYTZGXA1Y,TX1,XAZ,LG', None],
               ['ORCF2', 'GCC1DD1LHH1XYZ', 'GYCDXGZD1HC,C1Z,XH1,HY,LG', None],
               ['ORCF3', 'GAA1LTXX1YZ', 'GYTZGXA1Y,XAZ,LG', None]])
class ORCF(Orthorhombic):
    def _cell(self, a, b, c):
        return 0.5 * np.array([[0, b, c], [a, 0, c], [a, b, 0]])

    def _special_points(self, a, b, c, variant):
        a2 = a * a
        b2 = b * b
        c2 = c * c
        xminus = 0.25 * (1 + a2 / b2 - a2 / c2)
        xplus = 0.25 * (1 + a2 / b2 + a2 / c2)

        if variant.name == 'ORCF1' or variant.name == 'ORCF3':
            zeta = xminus
            eta = xplus

            points = [[0, 0, 0],
                      [.5, .5 + zeta, zeta],
                      [.5, .5 - zeta, 1 - zeta],
                      [.5, .5, .5],
                      [1., .5, .5],
                      [0., eta, eta],
                      [1., 1 - eta, 1 - eta],
                      [.5, 0, .5],
                      [.5, .5, 0]]
        else:
            assert variant.name == 'ORCF2'
            phi = 0.25 * (1 + c2 / b2 - c2 / a2)
            delta = 0.25 * (1 + b2 / a2 - b2 / c2)
            eta = xminus

            points = [[0,0,0],
                      [.5, .5-eta, 1-eta],
                      [.5, .5+eta, eta],
                      [.5-delta, .5, 1-delta],
                      [.5+delta, .5, delta],
                      [.5, .5, .5],
                      [1-phi, .5-phi, .5],
                      [phi, .5+phi, .5],
                      [0., .5, .5],
                      [.5, 0., .5],
                      [.5, .5, 0.]]

        return points

    def _variant_name(self, a, b, c):
        diff = 1.0 / (a * a) - 1.0 / (b * b) - 1.0 / (c * c)
        if abs(diff) < self._eps:
            return 'ORCF3'
        return 'ORCF1' if diff > 0 else 'ORCF2'


@bravaisclass('body-centred orthorhombic', 'orthorhombic', 'orthorhombic',
              'oI', 'abc',
              [['ORCI', 'GLL1L2RSTWXX1YY1Z', 'GXLTWRX1ZGYSW,L1Y,Y1Z', None]])
class ORCI(Orthorhombic):
    def _cell(self, a, b, c):
        return 0.5 * np.array([[-a, b, c], [a, -b, c], [a, b, -c]])

    def _special_points(self, a, b, c, variant):
        a2 = a**2
        b2 = b**2
        c2 = c**2

        zeta = .25 * (1 + a2 / c2)
        eta = .25 * (1 + b2 / c2)
        delta = .25 * (b2 - a2) / c2
        mu = .25 * (a2 + b2) / c2

        points = [[0.,0.,0.],
                  [-mu,mu,.5-delta],
                  [mu, -mu, .5+delta],
                  [.5-delta, .5+delta, -mu],
                  [0,.5,0],
                  [.5,0,0],
                  [0.,0.,.5],
                  [.25,.25,.25],
                  [-zeta, zeta, zeta],
                  [zeta, 1 - zeta, -zeta],
                  [eta, -eta, eta],
                  [1 - eta, eta, -eta],
                  [.5,.5,-.5]]
        return points


@bravaisclass('base-centred orthorhombic', 'orthorhombic', 'orthorhombic',
              'oC', 'abc',
              [['ORCC', 'GAA1RSTXX1YZ', 'GXSRAZGYX1A1TY,ZT', None]])
class ORCC(BravaisLattice):
    def __init__(self, a, b, c):
        # ORCC is the only ORCx lattice with a<b and not a<b<c
        if a >= b:
            raise UnconventionalLattice('Expected a < b, got {}, {}'
                                        .format(a, b, c))
        BravaisLattice.__init__(self, a=a, b=b, c=c)

    def _cell(self, a, b, c):
        return np.array([[0.5 * a, -0.5 * b, 0], [0.5 * a, 0.5 * b, 0],
                         [0, 0, c]])

    def _special_points(self, a, b, c, variant):
        zeta = .25 * (1 + a * a / (b * b))
        points = [[0,0,0],
                  [zeta,zeta,.5],
                  [-zeta,1-zeta,.5],
                  [0,.5,.5],
                  [0,.5,0],
                  [-.5,.5,.5],
                  [zeta,zeta,0],
                  [-zeta,1-zeta,0],
                  [-.5,.5,0],
                  [0,0,.5]]
        return points


@bravaisclass('primitive hexagonal', 'hexagonal', 'hexagonal', 'hP',
              'ac',
              [['HEX', 'GMKALH', 'GMKGALHA,LM,KH',
                sc_special_points['hexagonal']]])
class HEX(BravaisLattice):
    def __init__(self, a, c):
        BravaisLattice.__init__(self, a=a, c=c)

    def _cell(self, a, c):
        x = 0.5 * np.sqrt(3)
        return np.array([[0.5 * a, -x * a, 0], [0.5 * a, x * a, 0],
                         [0., 0., c]])


@bravaisclass('primitive rhombohedral', 'hexagonal', 'rhombohedral', 'hR',
              ('a', 'alpha'),
              [['RHL1', 'GBB1FLL1PP1P2QXZ', 'GLB1,BZGX,QFP1Z,LP', None],
               ['RHL2', 'GFLPP1QQ1Z', 'GPZQGFP1Q1LZ', None]])
class RHL(BravaisLattice):
    def __init__(self, a, alpha):
        if alpha >= 120:
            raise UnconventionalLattice('Need alpha < 120 degrees, got {}'
                                        .format(alpha))
        BravaisLattice.__init__(self, a=a, alpha=alpha)

    def _cell(self, a, alpha):
        alpha *= np.pi / 180
        acosa = a * np.cos(alpha)
        acosa2 = a * np.cos(0.5 * alpha)
        asina2 = a * np.sin(0.5 * alpha)
        acosfrac = acosa / acosa2
        xx = (1 - acosfrac**2)
        assert xx > 0.0
        return np.array([[acosa2, -asina2, 0], [acosa2, asina2, 0],
                         [a * acosfrac, 0, a * xx**0.5]])

    def _variant_name(self, a, alpha):
        return 'RHL1' if alpha < 90 else 'RHL2'

    def _special_points(self, a, alpha, variant):
        if variant.name == 'RHL1':
            cosa = np.cos(alpha * _degrees)
            eta = (1 + 4 * cosa) / (2 + 4 * cosa)
            nu = .75 - 0.5 * eta
            points = [[0,0,0],
                      [eta,.5,1-eta],
                      [.5, 1 - eta, eta - 1],
                      [.5,.5,0],
                      [.5,0,0],
                      [0,0,-.5],
                      [eta,nu,nu],
                      [1-nu,1-nu,1-eta],
                      [nu,nu,eta-1],
                      [1-nu,nu,0],
                      [nu,0,-nu],
                      [.5,.5,.5]]
        else:
            eta = 1 / (2 * np.tan(alpha * _degrees / 2)**2)
            nu = .75 - 0.5 * eta
            points = [[0,0,0],
                      [.5,-.5,0],
                      [.5,0,0],
                      [1-nu,-nu,1-nu],
                      [nu,nu-1,nu-1],
                      [eta,eta,eta],
                      [1-eta,-eta,-eta],
                      [.5,-.5,.5]]
        return points


def check_mcl(a, b, c, alpha):
    if not (b <= c and alpha < 90):
        raise UnconventionalLattice('Expected b <= c, alpha < 90; '
                                    'got a={}, b={}, c={}, alpha={}'
                                    .format(a, b, c, alpha))


@bravaisclass('primitive monoclinic', 'monoclinic', 'monoclinic', 'mP',
              ('a', 'b', 'c', 'alpha'),
              [['MCL', 'GACDD1EHH1H2MM1M2XYY1Z', 'GYHCEM1AXH1,MDZ,YD', None]])
class MCL(BravaisLattice):
    def __init__(self, a, b, c, alpha):
        check_mcl(a, b, c, alpha)
        BravaisLattice.__init__(self, a=a, b=b, c=c, alpha=alpha)

    def _cell(self, a, b, c, alpha):
        alpha *= _degrees
        return np.array([[a, 0, 0], [0, b, 0],
                         [0, c * np.cos(alpha), c * np.sin(alpha)]])

    def _special_points(self, a, b, c, alpha, variant):
        cosa = np.cos(alpha * _degrees)
        eta = (1 - b * cosa / c) / (2 * np.sin(alpha * _degrees)**2)
        nu = .5 - eta * c * cosa / b

        points = [[0,0,0],
                  [.5,.5,0],
                  [0,.5,.5],
                  [.5,0,.5],
                  [.5,0,-.5],
                  [.5,.5,.5],
                  [0,eta,1-nu],
                  [0,1-eta,nu],
                  [0,eta,-nu],
                  [.5,eta,1-nu],
                  [.5,1-eta,nu],
                  [.5,eta,-nu],
                  [0,.5,0],
                  [0,0,.5],
                  [0,0,-.5],
                  [.5,0,0]]
        return points

    def _variant_name(self, a, b, c, alpha):
        check_mcl(a, b, c, alpha)
        return 'MCL'


@bravaisclass('base-centred monoclinic', 'monoclinic', 'monoclinic', 'mC',
              ('a', 'b', 'c', 'alpha'),
              [['MCLC1', 'GNN1FF1F2F3II1LMXX1X2YY1Z',
                'GYFLI,I1ZF1,YX1,XGN,MG', None],
               ['MCLC2', 'GNN1FF1F2F3II1LMXX1X2YY1Z',
                'GYFLI,I1ZF1,NGM', None],
               ['MCLC3', 'GFF1F2HH1H2IMNN1XYY1Y2Y3Z',
                'GYFHZIF1,H1Y1XGN,MG', None],
               ['MCLC4', 'GFF1F2HH1H2IMNN1XYY1Y2Y3Z',
                'GYFHZI,H1Y1XGN,MG', None],
               ['MCLC5', 'GFF1F2HH1H2II1LMNN1XYY1Y2Y3Z',
                'GYFLI,I1ZHF1,H1Y1XGN,MG', None]])
class MCLC(BravaisLattice):
    def __init__(self, a, b, c, alpha):
        check_mcl(a, b, c, alpha)
        BravaisLattice.__init__(self, a=a, b=b, c=c, alpha=alpha)

    def _cell(self, a, b, c, alpha):
        alpha *= np.pi / 180
        return np.array([[0.5 * a, 0.5 * b, 0], [-0.5 * a, 0.5 * b, 0],
                         [0, c * np.cos(alpha), c * np.sin(alpha)]])

    def _variant_name(self, a, b, c, alpha):
        #from ase.geometry.cell import mclc
        # okay, this is a bit hacky

        # We need the same parameters here as when determining the points.
        # Right now we just repeat the code:
        check_mcl(a, b, c, alpha)

        a2 = a * a
        b2 = b * b
        cosa = np.cos(alpha * _degrees)
        sina = np.sin(alpha * _degrees)
        sina2 = sina**2

        cell = self.tocell()
        lengths_angles = Cell(cell.reciprocal()).cellpar()

        kgamma = lengths_angles[-1]

        eps = self._eps
        # We should not compare angles in degrees versus lengths with
        # the same precision.
        if abs(kgamma - 90) < eps:
            variant = 2
        elif kgamma > 90:
            variant = 1
        elif kgamma < 90:
            num = b * cosa / c + b2 * sina2 / a2
            if abs(num - 1) < eps:
                variant = 4
            elif num < 1:
                variant = 3
            else:
                variant = 5
        variant = 'MCLC' + str(variant)
        return variant

    def _special_points(self, a, b, c, alpha, variant):
        variant = int(variant.name[-1])

        a2 = a * a
        b2 = b * b
        # c2 = c * c
        cosa = np.cos(alpha * _degrees)
        sina = np.sin(alpha * _degrees)
        sina2 = sina**2

        if variant == 1 or variant == 2:
            zeta = (2 - b * cosa / c) / (4 * sina2)
            eta = 0.5 + 2 * zeta * c * cosa / b
            psi = .75 - a2 / (4 * b2 * sina * sina)
            phi = psi + (.75 - psi) * b * cosa / c

            points = [[0,0,0],
                      [.5,0,0],
                      [0,-.5,0],
                      [1-zeta,1-zeta,1-eta],
                      [zeta,zeta,eta],
                      [-zeta,-zeta,1-eta],
                      [1-zeta,-zeta,1-eta],
                      [phi,1-phi,.5],
                      [1-phi,phi-1,.5],
                      [.5,.5,.5],
                      [.5,0,.5],
                      [1-psi,psi-1,0],
                      [psi,1-psi,0],
                      [psi-1,-psi,0],
                      [.5,.5,0],
                      [-.5,-.5,0],
                      [0,0,.5]]
        elif variant == 3 or variant == 4:
            mu = .25 * (1 + b2 / a2)
            delta = b * c * cosa / (2  * a2)
            zeta = mu - 0.25 + (1 - b * cosa / c) / (4 * sina2)
            eta = 0.5 + 2 * zeta * c * cosa / b
            phi = 1 + zeta - 2 * mu
            psi = eta - 2 * delta

            points = [[0,0,0],
                      [1-phi,1-phi,1-psi],
                      [phi,phi-1,psi],
                      [1-phi,-phi,1-psi],
                      [zeta,zeta,eta],
                      [1-zeta,-zeta,1-eta],
                      [-zeta,-zeta,1-eta],
                      [.5,-.5,.5],
                      [.5,0,.5],
                      [.5,0,0],
                      [0,-.5,0],
                      [.5,-.5,0],
                      [mu,mu,delta],
                      [1-mu,-mu,-delta],
                      [-mu,-mu,-delta],
                      [mu,mu-1,delta],
                      [0,0,.5]]
        elif variant == 5:
            zeta = .25 * (b2 / a2 + (1 - b * cosa / c) / sina2)
            eta = 0.5 + 2 * zeta * c * cosa / b
            mu = .5 * eta + b2 / (4 * a2) - b * c * cosa / (2 * a2)
            nu = 2 * mu - zeta
            omega = (4 * nu - 1 - b2 * sina2 / a2) * c / (2 * b * cosa)
            delta = zeta * c * cosa / b + omega / 2 - .25
            rho = 1 - zeta * a2 / b2

            points = [[0,0,0],
                      [nu,nu,omega],
                      [1-nu,1-nu,1-omega],
                      [nu,nu-1,omega],
                      [zeta,zeta,eta],
                      [1-zeta,-zeta,1-eta],
                      [-zeta,-zeta,1-eta],
                      [rho,1-rho,.5],
                      [1-rho,rho-1,.5],
                      [.5,.5,.5],
                      [.5,0,.5],
                      [.5,0,0],
                      [0,-.5,0],
                      [.5,-.5,0],
                      [mu,mu,delta],
                      [1-mu,-mu,-delta],
                      [-mu,-mu,-delta],
                      [mu,mu-1,delta],
                      [0,0,.5]]

        return points


tri_angles_explanation = """\
Angles kalpha, kbeta and kgamma of TRI lattice must be 1) all greater \
than 90 degrees with kgamma being the smallest, or 2) all smaller than \
90 with kgamma being the largest, or 3) kgamma=90 being the \
smallest of the three, or 4) kgamma=90 being the largest of the three.  \
Angles of reciprocal lattice are kalpha={}, kbeta={}, kgamma={}.  \
If you don't care, please use Cell.fromcellpar() instead."""

# XXX labels, paths, are all the same.
@bravaisclass('primitive triclinic', 'triclinic', 'triclinic', 'aP',
              ('a', 'b', 'c', 'alpha', 'beta', 'gamma'),
              [['TRI1a', 'GLMNRXYZ', 'XGY,LGZ,NGM,RG', None],
               ['TRI2a', 'GLMNRXYZ', 'XGY,LGZ,NGM,RG', None],
               ['TRI1b', 'GLMNRXYZ', 'XGY,LGZ,NGM,RG', None],
               ['TRI2b', 'GLMNRXYZ', 'XGY,LGZ,NGM,RG', None]])
class TRI(BravaisLattice):
    def __init__(self, a, b, c, alpha, beta, gamma):
        BravaisLattice.__init__(self, a=a, b=b, c=c, alpha=alpha, beta=beta,
                                gamma=gamma)

    def _cell(self, a, b, c, alpha, beta, gamma):
        alpha, beta, gamma = np.array([alpha, beta, gamma])
        singamma = np.sin(gamma * _degrees)
        cosgamma = np.cos(gamma * _degrees)
        cosbeta = np.cos(beta * _degrees)
        cosalpha = np.cos(alpha * _degrees)
        a3x = c * cosbeta
        a3y = c / singamma * (cosalpha - cosbeta * cosgamma)
        a3z = c / singamma * np.sqrt(singamma**2 - cosalpha**2 - cosbeta**2
                                     + 2 * cosalpha * cosbeta * cosgamma)
        return np.array([[a, 0, 0], [b * cosgamma, b * singamma, 0],
                         [a3x, a3y, a3z]])

    def _variant_name(self, a, b, c, alpha, beta, gamma):
        cell = Cell.new([a, b, c, alpha, beta, gamma])
        icellpar = Cell(cell.reciprocal()).cellpar()
        kangles = kalpha, kbeta, kgamma = icellpar[3:]

        def raise_unconventional():
            raise UnconventionalLattice(tri_angles_explanation
                                        .format(*kangles))

        eps = self._eps
        if abs(kgamma - 90) < eps:
            if kalpha > 90 and kbeta > 90:
                var = '2a'
            elif kalpha < 90 and kbeta < 90:
                var = '2b'
            else:
                # Is this possible?  Maybe due to epsilon
                raise_unconventional()
        elif all(kangles > 90):
            if kgamma > min(kangles):
                raise_unconventional()
            var = '1a'
        elif all(kangles < 90):# and kgamma > max(kalpha, kbeta):
            if kgamma < max(kangles):
                raise_unconventional()
            var = '1b'
        else:
            raise_unconventional()

        return 'TRI' + var

    def _special_points(self, a, b, c, alpha, beta, gamma, variant):
        # (None of the points actually depend on any parameters)
        # (We should store the points openly on the variant objects)
        if variant.name == 'TRI1a' or variant.name == 'TRI2a':
            points = [[0.,0.,0.],
                      [.5,.5,0],
                      [0,.5,.5],
                      [.5,0,.5],
                      [.5,.5,.5],
                      [.5,0,0],
                      [0,.5,0],
                      [0,0,.5]]
        else:
            points = [[0,0,0],
                      [.5,-.5,0],
                      [0,0,.5],
                      [-.5,-.5,.5],
                      [0,-.5,.5],
                      [0,-0.5,0],
                      [.5,0,0],
                      [-.5,0,.5]]

        return points


def get_subset_points(names, points):
    newpoints = {}
    for name in names:
        newpoints[name] = points[name]

    return newpoints


@bravaisclass('primitive oblique', 'monoclinic', None, 'mp',
              ('a', 'b', 'alpha'), [['OBL', 'GYHCH1X', 'GYHCH1XG', None]],
              ndim=2)
class OBL(BravaisLattice):
    def __init__(self, a, b, alpha, **kwargs):
        BravaisLattice.__init__(self, a=a, b=b, alpha=alpha, **kwargs)

    def _cell(self, a, b, alpha):
        cosa = np.cos(alpha * _degrees)
        sina = np.sin(alpha * _degrees)

        return np.array([[a, 0, 0],
                         [b * cosa, b * sina, 0],
                         [0., 0., 0.]])

    def _special_points(self, a, b, alpha, variant):
        # XXX Check me
        if alpha > 90:
            _alpha = 180 - alpha
            a, b = b, a
        else:
            _alpha = alpha

        cosa = np.cos(_alpha * _degrees)
        eta = (1 - a * cosa / b) / (2 * np.sin(_alpha * _degrees)**2)
        nu = .5 - eta * b * cosa / a

        points = [[0, 0, 0],
                  [0, 0.5, 0],
                  [eta, 1 - nu, 0],
                  [.5, .5, 0],
                  [1 - eta, nu, 0],
                  [.5, 0, 0]]

        if alpha > 90:
            # Then we map the special points back
            op = np.array([[0, 1, 0],
                           [-1, 0, 0],
                           [0, 0, 1]])
            points = np.dot(points, op.T)

        return points


@bravaisclass('primitive hexagonal', 'hexagonal', None, 'hp', 'a',
              [['HEX2D', 'GMK', 'GMKG',
                get_subset_points('GMK',
                                  sc_special_points['hexagonal'])]],
              ndim=2)
class HEX2D(BravaisLattice):
    def __init__(self, a, **kwargs):
        BravaisLattice.__init__(self, a=a, **kwargs)

    def _cell(self, a):
        x = 0.5 * np.sqrt(3)
        return np.array([[a, 0, 0],
                         [-0.5 * a, x * a, 0],
                         [0., 0., 0.]])


@bravaisclass('primitive rectangular', 'orthorhombic', None, 'op', 'ab',
              [['RECT', 'GXSY', 'GXSYGS',
                get_subset_points('GXSY',
                                  sc_special_points['orthorhombic'])]],
              ndim=2)
class RECT(BravaisLattice):
    def __init__(self, a, b, **kwargs):
        BravaisLattice.__init__(self, a=a, b=b, **kwargs)

    def _cell(self, a, b):
        return np.array([[a, 0, 0],
                         [0, b, 0],
                         [0, 0, 0.]])


@bravaisclass('centred rectangular', 'orthorhombic', None, 'oc',
              ('a', 'alpha'), [['CRECT', 'GXA1Y', 'GXA1YG', None]], ndim=2)
class CRECT(BravaisLattice):
    def __init__(self, a, alpha, **kwargs):
        BravaisLattice.__init__(self, a=a, alpha=alpha, **kwargs)

    def _cell(self, a, alpha):
        x = np.cos(alpha * _degrees)
        y = np.sin(alpha * _degrees)
        return np.array([[a, 0, 0],
                         [a * x, a * y, 0],
                         [0, 0, 0.]])

    def _special_points(self, a, alpha, variant):
        if alpha > 90:
            _alpha = 180 - alpha
        else:
            _alpha = alpha
        sina2 = np.sin(_alpha / 2 * _degrees)**2
        sina = np.sin(_alpha * _degrees)**2
        eta = sina2 / sina
        cosa = np.cos(_alpha * _degrees)
        xi = eta * cosa

        points = [[0, 0, 0],
                  [eta, - eta, 0],
                  [0.5 + xi, 0.5 - xi, 0],
                  [0.5, 0.5, 0]]

        if alpha > 90:
            # Then we map the special points back
            op = np.array([[0, 1, 0],
                           [-1, 0, 0],
                           [0, 0, 1]])
            points = np.dot(points, op.T)
        return points


@bravaisclass('primitive square', 'tetragonal', None, 'tp', ('a',),
              [['SQR', 'GMX', 'MGXM',
                get_subset_points('GMX', sc_special_points['tetragonal'])]],
              ndim=2)
class SQR(BravaisLattice):
    def __init__(self, a, **kwargs):
        BravaisLattice.__init__(self, a=a, **kwargs)

    def _cell(self, a):
        return np.array([[a, 0, 0],
                         [0, a, 0],
                         [0, 0, 0.]])


@bravaisclass('primitive line', 'line', None, '?', ('a',),
              [['LINE', 'GX', 'GX', {'G': [0, 0, 0], 'X': [0.5, 0, 0]}]],
              ndim=1)
class LINE(BravaisLattice):
    def __init__(self, a, **kwargs):
        BravaisLattice.__init__(self, a=a, **kwargs)

    def _cell(self, a):
        return np.array([[a, 0.0, 0.0],
                         [0.0, 0.0, 0.0],
                         [0.0, 0.0, 0.0]])


def celldiff(cell1, cell2):
    """Return a unitless measure of the difference between two cells."""
    cell1 = Cell.ascell(cell1).complete()
    cell2 = Cell.ascell(cell2).complete()
    v1v2 = cell1.volume * cell2.volume
    if v1v2 == 0:
        raise ZeroDivisionError('Cell volumes are zero')
    scale = v1v2**(-1. / 3.)  # --> 1/Ang^2
    x1 = cell1 @ cell1.T
    x2 = cell2 @ cell2.T
    dev = scale * np.abs(x2 - x1).max()
    return dev


def get_lattice_from_canonical_cell(cell, eps=2e-4):
    """Return a Bravais lattice representing the given cell.

    This works only for cells that are derived from the standard form
    (as generated by lat.tocell()) or rotations thereof.

    If the given cell does not resemble the known form of a Bravais
    lattice, raise RuntimeError."""
    return LatticeChecker(cell, eps).match()


def identify_lattice(cell, eps=2e-4, *, pbc=True):
    """Find Bravais lattice representing this cell.

    Returns Bravais lattice object representing the cell along with
    an operation that, applied to the cell, yields the same lengths
    and angles as the Bravais lattice object."""

    pbc = cell.any(1) & pbc2pbc(pbc)
    npbc = sum(pbc)

    if npbc == 1:
        i = np.argmax(pbc)  # index of periodic axis
        a = cell[i, i]
        if a < 0 or cell[i, [i - 1, i - 2]].any():
            raise ValueError('Not a 1-d cell ASE can handle: {cell}.'
                             .format(cell=cell))
        if i == 0:
            op = np.eye(3)
        elif i == 1:
            op = np.array([[0, 1, 0], [1, 0, 0], [0, 0, 1]])
        else:
            op = np.array([[0, 0, 1], [0, 1, 0], [1, 0, 0]])
        return LINE(a), op

    if npbc == 2:
        lat, op = get_2d_bravais_lattice(cell, eps, pbc=pbc)
        return lat, op

    if npbc != 3:
        raise ValueError('System must be periodic either '
                         'along all three axes, '
                         'along two first axes or, '
                         'along the thrid axis.  '
                         'Got pbc={}'.format(pbc))

    from ase.geometry.bravais_type_engine import niggli_op_table

    if cell.rank < 3:
        raise ValueError('Expected 3 linearly independent cell vectors')
    rcell, reduction_op = cell.niggli_reduce(eps=eps)

    # We tabulate the cell's Niggli-mapped versions so we don't need to
    # redo any work when the same Niggli-operation appears multiple times
    # in the table:
    memory = {}

    # We loop through the most symmetric kinds (CUB etc.) and return
    # the first one we find:
    for latname in LatticeChecker.check_order:
        # There may be multiple Niggli operations that produce valid
        # lattices, at least for MCL.  In that case we will pick the
        # one whose angle is closest to 90, but it means we cannot
        # just return the first one we find so we must remember then:
        matching_lattices = []

        for op_key in niggli_op_table[latname]:
            checker_and_op = memory.get(op_key)
            if checker_and_op is None:
                normalization_op = np.array(op_key).reshape(3, 3)
                candidate = Cell(np.linalg.inv(normalization_op.T) @ rcell)
                checker = LatticeChecker(candidate, eps=eps)
                memory[op_key] = (checker, normalization_op)
            else:
                checker, normalization_op = checker_and_op

            lat = checker.query(latname)
            if lat is not None:
                op = normalization_op @ np.linalg.inv(reduction_op)
                matching_lattices.append((lat, op))

        # Among any matching lattices, return the one with lowest
        # orthogonality defect:
        best = None
        best_defect = np.inf
        for lat, op in matching_lattices:
            cell = lat.tocell()
            lengths = cell.lengths()
            defect = np.prod(lengths) / cell.volume
            if defect < best_defect:
                best = lat, op
                best_defect = defect

        if best is not None:
            return best


class LatticeChecker:
    # The check order is slightly different than elsewhere listed order
    # as we need to check HEX/RHL before the ORCx family.
    check_order = ['CUB', 'FCC', 'BCC', 'TET', 'BCT', 'HEX', 'RHL',
                   'ORC', 'ORCF', 'ORCI', 'ORCC', 'MCL', 'MCLC', 'TRI']

    def __init__(self, cell, eps=2e-4):
        """Generate Bravais lattices that look (or not) like the given cell.

        The cell must be reduced to canonical form, i.e., it must
        be possible to produce a cell with the same lengths and angles
        by directly through one of the Bravais lattice classes.

        Generally for internal use (this module).

        For each of the 14 Bravais lattices, this object can produce
        a lattice object which represents the same cell, or None if
        the tolerance eps is not met."""
        self.cell = cell
        self.eps = eps

        self.cellpar = cell.cellpar()
        self.lengths = self.A, self.B, self.C = self.cellpar[:3]
        self.angles = self.cellpar[3:]

        # Use a 'neutral' length for checking cubic lattices
        self.A0 = self.lengths.mean()

        # Vector of the diagonal and then off-diagonal dot products:
        #   [a1 · a1, a2 · a2, a3 · a3, a2 · a3, a3 · a1, a1 · a2]
        self.prods = (cell @ cell.T).flat[[0, 4, 8, 5, 2, 1]]

    def _check(self, latcls, *args):
        if any(arg <= 0 for arg in args):
            return None
        try:
            lat = latcls(*args)
        except UnconventionalLattice:
            return None

        newcell = lat.tocell()
        err = celldiff(self.cell, newcell)
        if err < self.eps:
            return lat

    def match(self):
        """Match cell against all lattices, returning most symmetric match.

        Returns the lattice object.  Raises RuntimeError on failure."""
        for name in self.check_order:
            lat = self.query(name)
            if lat:
                return lat
        else:
            raise RuntimeError('Could not find lattice type for cell '
                               'with lengths and angles {}'
                               .format(self.cell.cellpar().tolist()))

    def query(self, latname):
        """Match cell against named Bravais lattice.

        Return lattice object on success, None on failure."""
        meth = getattr(self, latname)
        lat = meth()
        return lat

    def CUB(self):
        # These methods (CUB, FCC, ...) all return a lattice object if
        # it matches, else None.
        return self._check(CUB, self.A0)

    def FCC(self):
        return self._check(FCC, np.sqrt(2) * self.A0)

    def BCC(self):
        return self._check(BCC, 2.0 * self.A0 / np.sqrt(3))

    def TET(self):
        return self._check(TET, self.A, self.C)

    def _bct_orci_lengths(self):
        # Coordinate-system independent relation for BCT and ORCI
        # standard cells:
        #   a1 · a1 + a2 · a3 == a² / 2
        #   a2 · a2 + a3 · a1 == a² / 2 (BCT)
        #                     == b² / 2 (ORCI)
        #   a3 · a3 + a1 · a2 == c² / 2
        # We use these to get a, b, and c in those cases.
        prods = self.prods
        lengthsqr = 2.0 * (prods[:3] + prods[3:])
        if any(lengthsqr < 0):
            return None
        return np.sqrt(lengthsqr)

    def BCT(self):
        lengths = self._bct_orci_lengths()
        if lengths is None:
            return None
        return self._check(BCT, lengths[0], lengths[2])

    def HEX(self):
        return self._check(HEX, self.A, self.C)

    def RHL(self):
        return self._check(RHL, self.A, self.angles[0])

    def ORC(self):
        return self._check(ORC, *self.lengths)

    def ORCF(self):
        # ORCF standard cell:
        #   a2 · a3 = a²/4
        #   a3 · a1 = b²/4
        #   a1 · a2 = c²/4
        prods = self.prods
        if all(prods[3:] > 0):
            orcf_abc = 2 * np.sqrt(prods[3:])
            return self._check(ORCF, *orcf_abc)

    def ORCI(self):
        lengths = self._bct_orci_lengths()
        if lengths is None:
            return None
        return self._check(ORCI, *lengths)

    def _orcc_ab(self):
        # ORCC: a1 · a1 + a2 · a3 = a²/2
        #       a2 · a2 - a2 · a3 = b²/2
        prods = self.prods
        orcc_sqr_ab = np.empty(2)
        orcc_sqr_ab[0] = 2.0 * (prods[0] + prods[5])
        orcc_sqr_ab[1] = 2.0 * (prods[1] - prods[5])
        if all(orcc_sqr_ab > 0):
            return np.sqrt(orcc_sqr_ab)

    def ORCC(self):
        orcc_lengths_ab = self._orcc_ab()
        if orcc_lengths_ab is None:
            return None
        return self._check(ORCC, *orcc_lengths_ab, self.C)

    def MCL(self):
        return self._check(MCL, *self.lengths, self.angles[0])

    def MCLC(self):
        # MCLC is similar to ORCC:
        orcc_ab = self._orcc_ab()
        if orcc_ab is None:
            return None

        prods = self.prods
        C = self.C
        mclc_a, mclc_b = orcc_ab[::-1]  # a, b reversed wrt. ORCC
        mclc_cosa = 2.0 * prods[3] / (mclc_b * C)
        if -1 < mclc_cosa < 1:
            mclc_alpha = np.arccos(mclc_cosa) * 180 / np.pi
            return self._check(MCLC, mclc_a, mclc_b, C, mclc_alpha)

    def TRI(self):
        return self._check(TRI, *self.cellpar)


class UnsupportedLattice(ValueError):
    pass


def get_2d_bravais_lattice(origcell, eps=2e-4, *, pbc=True):

    pbc = origcell.any(1) & pbc2pbc(pbc)
    if list(pbc) != [1, 1, 0]:
        raise UnsupportedLattice('Can only get 2D Bravais lattice of cell with '
                                 'pbc==[1, 1, 0]; but we have {}'.format(pbc))

    nonperiodic = pbc.argmin()
    # Start with op = I
    ops = [np.eye(3)]
    for i in range(-1, 1):
        for j in range(-1, 1):
            op = [[1, j],
                  [i, 1]]
            if np.abs(np.linalg.det(op)) > 1e-5:
                # Only touch periodic dirs:
                op = np.insert(op, nonperiodic, [0, 0], 0)
                op = np.insert(op, nonperiodic, ~pbc, 1)
                ops.append(np.array(op))

    def allclose(a, b):
        return np.allclose(a, b, atol=eps)

    symrank = 0
    for op in ops:
        cell = Cell(op.dot(origcell))
        cellpar = cell.cellpar()
        angles = cellpar[3:]
        # Find a, b and gamma
        gamma = angles[~pbc][0]
        a, b = cellpar[:3][pbc]

        anglesm90 = np.abs(angles - 90)
        # Maximum one angle different from 90 deg in 2d please
        if np.sum(anglesm90 > eps) > 1:
            continue

        all_lengths_equal = abs(a - b) < eps

        if all_lengths_equal:
            if allclose(gamma, 90):
                lat = SQR(a)
                rank = 5
            elif allclose(gamma, 120):
                lat = HEX2D(a)
                rank = 4
            else:
                lat = CRECT(a, gamma)
                rank = 3
        else:
            if allclose(gamma, 90):
                lat = RECT(a, b)
                rank = 2
            else:
                lat = OBL(a, b, gamma)
                rank = 1

        op = lat.get_transformation(origcell)
        if not allclose(np.dot(op, lat.tocell())[pbc][:, pbc],
                        origcell.array[pbc][:, pbc]):
            msg = ('Cannot recognize cell at all somehow! {}, {}, {}'.
                   format(a, b, gamma))
            raise RuntimeError(msg)
        if rank > symrank:
            finalop = op
            symrank = rank
            finallat = lat

    return finallat, finalop.T


def all_variants(include_blunt_angles=True):
    """For testing and examples; yield all variants of all lattices."""
    a, b, c = 3., 4., 5.
    alpha = 55.0
    yield CUB(a)
    yield FCC(a)
    yield BCC(a)
    yield TET(a, c)
    bct1 = BCT(2 * a, c)
    bct2 = BCT(a, c)
    assert bct1.variant == 'BCT1'
    assert bct2.variant == 'BCT2'

    yield bct1
    yield bct2

    yield ORC(a, b, c)

    a0 = np.sqrt(1.0 / (1 / b**2 + 1 / c**2))
    orcf1 = ORCF(0.5 * a0, b, c)
    orcf2 = ORCF(1.2 * a0, b, c)
    orcf3 = ORCF(a0, b, c)
    assert orcf1.variant == 'ORCF1'
    assert orcf2.variant == 'ORCF2'
    assert orcf3.variant == 'ORCF3'
    yield orcf1
    yield orcf2
    yield orcf3

    yield ORCI(a, b, c)
    yield ORCC(a, b, c)

    yield HEX(a, c)

    rhl1 = RHL(a, alpha=55.0)
    assert rhl1.variant == 'RHL1'
    yield rhl1

    rhl2 = RHL(a, alpha=105.0)
    assert rhl2.variant == 'RHL2'
    yield rhl2

    # With these lengths, alpha < 65 (or so) would result in a lattice that
    # could also be represented with alpha > 65, which is more conventional.
    yield MCL(a, b, c, alpha=70.0)

    mclc1 = MCLC(a, b, c, 80)
    assert mclc1.variant == 'MCLC1'
    yield mclc1
    # mclc2 has same special points as mclc1

    mclc3 = MCLC(1.8 * a, b, c * 2, 80)
    assert mclc3.variant == 'MCLC3'
    yield mclc3
    # mclc4 has same special points as mclc3

    # XXX We should add MCLC2 and MCLC4 as well.

    mclc5 = MCLC(b, b, 1.1 * b, 70)
    assert mclc5.variant == 'MCLC5'
    yield mclc5

    def get_tri(kcellpar):
        # We build the TRI lattices from cellpars of reciprocal cell
        icell = Cell.fromcellpar(kcellpar)
        cellpar = Cell(4 * icell.reciprocal()).cellpar()
        return TRI(*cellpar)

    tri1a = get_tri([1., 1.2, 1.4, 120., 110., 100.])
    assert tri1a.variant == 'TRI1a'
    yield tri1a

    tri1b = get_tri([1., 1.2, 1.4, 50., 60., 70.])
    assert tri1b.variant == 'TRI1b'
    yield tri1b

    tri2a = get_tri([1., 1.2, 1.4, 120., 110., 90.])
    assert tri2a.variant == 'TRI2a'
    yield tri2a
    tri2b = get_tri([1., 1.2, 1.4, 50., 60., 90.])
    assert tri2b.variant == 'TRI2b'
    yield tri2b

<<<<<<< HEAD
    if include_blunt_angles:
        beta = 110
        yield OBL(a, b, alpha=alpha)
        yield OBL(a, b, alpha=beta)
        yield RECT(a, b)
        yield CRECT(a, alpha=alpha)
        yield CRECT(a, alpha=beta)
        yield HEX2D(a)
        yield SQR(a)
=======
    yield OBL(a, b, alpha=alpha)
    yield RECT(a, b)
    yield CRECT(a, alpha=alpha)
    yield HEX2D(a)
    yield SQR(a)

    yield LINE(a)
>>>>>>> 1333ca45
<|MERGE_RESOLUTION|>--- conflicted
+++ resolved
@@ -1505,22 +1505,14 @@
     assert tri2b.variant == 'TRI2b'
     yield tri2b
 
-<<<<<<< HEAD
-    if include_blunt_angles:
-        beta = 110
-        yield OBL(a, b, alpha=alpha)
-        yield OBL(a, b, alpha=beta)
-        yield RECT(a, b)
-        yield CRECT(a, alpha=alpha)
-        yield CRECT(a, alpha=beta)
-        yield HEX2D(a)
-        yield SQR(a)
-=======
     yield OBL(a, b, alpha=alpha)
     yield RECT(a, b)
     yield CRECT(a, alpha=alpha)
     yield HEX2D(a)
     yield SQR(a)
-
     yield LINE(a)
->>>>>>> 1333ca45
+
+    if include_blunt_angles:
+        beta = 110
+        yield OBL(a, b, alpha=beta)
+        yield CRECT(a, alpha=beta)