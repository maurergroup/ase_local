--- conflicted
+++ resolved
@@ -19,11 +19,8 @@
     ('ulm', 'ase.io.ulm'),
     ('find', 'ase.cli.find'),
     ('nomad-upload', 'ase.cli.nomad'),
-<<<<<<< HEAD
     ('convert', 'ase.cli.convert'),
-=======
     ('reciprocal', 'ase.cli.reciprocal'),
->>>>>>> 8edf344e
     ('completion', 'ase.cli.completion')]
 
 
