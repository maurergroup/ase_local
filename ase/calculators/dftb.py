--- conflicted
+++ resolved
@@ -46,20 +46,12 @@
     else:
         command = 'dftb+ > PREFIX.out'
 
-<<<<<<< HEAD
-    implemented_properties = ['energy', 'forces', 'stress']
+    implemented_properties = ['energy', 'forces', 'charges', 'stress']
 
     def __init__(self, restart=None, ignore_bad_restart_file=False,
                  label='dftb', atoms=None, kpts=None,
                  run_manyDftb_steps = False,
                  calculate_forces=True,
-=======
-    implemented_properties = ['energy', 'forces', 'charges', 'stress']
-
-    def __init__(self, restart=None, ignore_bad_restart_file=False,
-                 label='dftb', atoms=None, kpts=None,
-                 run_manyDftb_steps=False,
->>>>>>> 548becc5
                  **kwargs):
         """Construct a DFTB+ calculator.
 
@@ -91,7 +83,6 @@
                 Hamiltonian_SlaterKosterFiles_Suffix='".skf"',
                 Hamiltonian_MaxAngularMomentum_='')
         else:
-<<<<<<< HEAD
             #using ase to get forces and energy only (single point calculation)
             if calculate_forces:
                 self.default_parameters = dict(
@@ -112,20 +103,6 @@
                     Hamiltonian_SlaterKosterFiles_Separator='"-"',
                     Hamiltonian_SlaterKosterFiles_Suffix='".skf"'
                 )
-=======
-            # using ase to get forces and energy only
-            # (single point calculation)
-            self.default_parameters = dict(
-                Hamiltonian_='DFTB',
-                Driver_='ConjugateGradient',
-                Driver_MaxForceComponent='1E-4',
-                Driver_MaxSteps=0,
-                Hamiltonian_SlaterKosterFiles_='Type2FileNames',
-                Hamiltonian_SlaterKosterFiles_Prefix=slako_dir,
-                Hamiltonian_SlaterKosterFiles_Separator='"-"',
-                Hamiltonian_SlaterKosterFiles_Suffix='".skf"',
-                Hamiltonian_MaxAngularMomentum_='')
->>>>>>> 548becc5
 
         self.pcpot = None
         self.lines = None
@@ -147,7 +124,6 @@
                 key = initkey + '_empty' + str(i)
                 self.parameters[key] = str(mp[i]).strip('[]') + ' 1.0'
 
-<<<<<<< HEAD
         #the input file written only once
         if restart == None:
             self.write_dftb_in()
@@ -157,20 +133,9 @@
             if not os.path.exists('dftb_in.hsd'):
                 raise IOError('No file "dftb_in.hsd", use restart=None')
 
-        #indexes for the result file
-        self.first_time = True
-        self.index_energy = None
-        self.index_force_begin = None
-        self.index_force_end = None
-        self.index_stress_begin = None
-        self.index_stress_end = None
-
         self.calculate_forces = calculate_forces
 
-    def write_dftb_in(self):
-=======
     def write_dftb_in(self, filename):
->>>>>>> 548becc5
         """ Write the innput file for the dftb+ calculation.
             Geometry is taken always from the file 'geo_end.gen'.
         """
@@ -261,41 +226,6 @@
         myfile = open(os.path.join(self.directory, 'results.tag'), 'r')
         self.lines = myfile.readlines()
         myfile.close()
-<<<<<<< HEAD
-        if self.first_time:
-            self.first_time = False
-            # Energy line index
-            for iline, line in enumerate(self.lines):
-                estring = 'total_energy'
-                if line.find(estring) >= 0:
-                    self.index_energy = iline + 1
-                    break
-            # Force line indexes
-            for iline, line in enumerate(self.lines):
-                fstring = 'forces   '
-                if line.find(fstring) >= 0:
-                    self.index_force_begin = iline + 1
-                    line1 = line.replace(':', ',')
-                    self.index_force_end = iline + 1 + \
-                        int(line1.split(',')[-1])
-                    break
-            for iline, line in enumerate(self.lines):
-                fstring = 'stress   '
-                if line.find(fstring) >= 0:
-                    self.index_stress_begin = iline + 1
-                    line1 = line.replace(':',',')
-                    self.index_stress_end = iline + 1 + \
-                        int(line1.split(',')[-1])
-                    break
-        self.read_energy()
-        if self.calculate_forces:
-            self.read_forces()
-        if self.index_stress_begin is not None:
-            self.read_stress()
-        os.remove('results.tag')
-            
-=======
-
         self.atoms = self.atoms_input
         charges = self.read_charges()
         self.results['charges'] = charges
@@ -328,7 +258,6 @@
         # calculation was carried out with atoms written in write_input
         os.remove(os.path.join(self.directory, 'results.tag'))
 
->>>>>>> 548becc5
     def read_energy(self):
         """Read Energy from dftb output file (results.tag)."""
         from ase.units import Hartree
@@ -396,28 +325,6 @@
         else:
             return None
 
-<<<<<<< HEAD
-        except:
-            raise RuntimeError('Problem in reading forces')
-    
-    def read_stress(self):
-        """Read stress tensor from dftb output file (results.tag)."""
-        from ase.units import Hartree, Bohr
-
-        try:
-            stress = []
-            for j in range(self.index_stress_begin, self.index_stress_end):
-                word = self.lines[j].split()
-                stress.append([float(word[k]) for k in range(0, 3)])
-            stress = np.array(stress).flatten()
-
-            self.results['stress'] = -np.array([stress[0],stress[4],stress[8],\
-                                              stress[5],stress[2],stress[1]])\
-                                              * Hartree / Bohr
-
-        except:
-            raise RuntimeError('Problem in reading stress tensor')
-=======
     def embed(self, mmcharges=None, directory='./'):
         """Embed atoms in point-charges (mmcharges)
         """
@@ -481,5 +388,4 @@
         for line in lines1:
             external_forces.append(
                 [float(i) for i in line.split()])
-        return np.array(external_forces) * Hartree / Bohr
->>>>>>> 548becc5
+        return np.array(external_forces) * Hartree / Bohr