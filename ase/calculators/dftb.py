"""This module defines an ASE interface to DftbPlus

http://http://www.dftb-plus.info//
http://www.dftb.org/

markus.kaukonen@iki.fi

The file 'geom.out.gen' contains the input and output geometry
and it will be updated during the dftb calculations.

If restart == None
                   it is assumed that a new input file 'dftb_hsd.in'
                   will be written by ase using default keywords
                   and the ones given by the user.

If restart != None
                   it is assumed that keywords are in file restart

The keywords are given, for instance, as follows::

    Hamiltonian_SCC ='YES',
    Hamiltonian_SCCTolerance = 1.0E-008,
    Hamiltonian_MaxAngularMomentum = '',
    Hamiltonian_MaxAngularMomentum_O = '"p"',
    Hamiltonian_MaxAngularMomentum_H = '"s"',
    Hamiltonian_InitialCharges_ = '',
    Hamiltonian_InitialCharges_AllAtomCharges_ = '',
    Hamiltonian_InitialCharges_AllAtomCharges_1 = -0.88081627,
    Hamiltonian_InitialCharges_AllAtomCharges_2 = 0.44040813,
    Hamiltonian_InitialCharges_AllAtomCharges_3 = 0.44040813,

"""

import os

import numpy as np

from ase.calculators.calculator import (FileIOCalculator, kpts2ndarray,
                                        kpts2sizeandoffsets)
from ase.units import Hartree, Bohr


class Dftb(FileIOCalculator):
    """ A dftb+ calculator with ase-FileIOCalculator nomenclature
    """
    if 'DFTB_COMMAND' in os.environ:
        command = os.environ['DFTB_COMMAND'] + ' > PREFIX.out'
    else:
        command = 'dftb+ > PREFIX.out'

    implemented_properties = ['energy', 'forces', 'charges', 'stress']

    def __init__(self, restart=None, ignore_bad_restart_file=False,
                 label='dftb', atoms=None, kpts=None,
                 run_manyDftb_steps = False,
                 calculate_forces=True,
                 **kwargs):
        """Construct a DFTB+ calculator.

        run_manyDftb_steps:  Logical
            True: many steps are run by DFTB+,
            False:a single force&energy calculation at given positions

        kpts: (int, int, int), dict, or 2D-array
            If kpts is a tuple (or list) of 3 integers, it is interpreted
            as the dimensions of a Monkhorst-Pack grid.

            If kpts is a dict, it will either be interpreted as a path
            in the Brillouin zone (*) if it contains the 'path' keyword,
            otherwise it is converted to a Monkhorst-Pack grid (**).
            (*) see ase.dft.kpoints.bandpath
            (**) see ase.calculators.calculator.kpts2sizeandoffsets

            The k-point coordinates can also be provided explicitly,
            as a (N x 3) array with the scaled coordinates (relative
            to the reciprocal unit cell vectors). Each of the N k-points
            will be given equal weight.

        ---------
        Additional object (to be set by function embed)
        pcpot: PointCharge object
            An external point charge potential (only in qmmm)
        """

        if 'DFTB_PREFIX' in os.environ:
            self.slako_dir = os.environ['DFTB_PREFIX'].rstrip('/') + '/'
        else:
            self.slako_dir = './'

        # to run Dftb as energy and force calculator use
        # Driver_MaxSteps=0,
        if run_manyDftb_steps:
            # minimisation of molecular dynamics is run by native DFTB+
            self.default_parameters = dict(
                Hamiltonian_='DFTB',
                Hamiltonian_SlaterKosterFiles_='Type2FileNames',
                Hamiltonian_SlaterKosterFiles_Prefix=self.slako_dir,
                Hamiltonian_SlaterKosterFiles_Separator='"-"',
                Hamiltonian_SlaterKosterFiles_Suffix='".skf"',
                Hamiltonian_MaxAngularMomentum_='')
        else:
<<<<<<< HEAD
            #using ase to get forces and energy only (single point calculation)
            if calculate_forces:
                self.default_parameters = dict(
                    Hamiltonian_='DFTB',
                    Driver_='ConjugateGradient',
                    Driver_MaxForceComponent='1E-4',
                    Driver_MaxSteps=0,
                    Hamiltonian_SlaterKosterFiles_='Type2FileNames',
                    Hamiltonian_SlaterKosterFiles_Prefix=slako_dir,
                    Hamiltonian_SlaterKosterFiles_Separator='"-"',
                    Hamiltonian_SlaterKosterFiles_Suffix='".skf"'
                )
            else:
                self.default_parameters = dict(
                    Hamiltonian_='DFTB',
                    Hamiltonian_SlaterKosterFiles_='Type2FileNames',
                    Hamiltonian_SlaterKosterFiles_Prefix=slako_dir,
                    Hamiltonian_SlaterKosterFiles_Separator='"-"',
                    Hamiltonian_SlaterKosterFiles_Suffix='".skf"'
                )
=======
            # using ase to get forces and energy only
            # (single point calculation)
            self.default_parameters = dict(
                Hamiltonian_='DFTB',
                Driver_='ConjugateGradient',
                Driver_MaxForceComponent='1E-4',
                Driver_MaxSteps=0,
                Hamiltonian_SlaterKosterFiles_='Type2FileNames',
                Hamiltonian_SlaterKosterFiles_Prefix=self.slako_dir,
                Hamiltonian_SlaterKosterFiles_Separator='"-"',
                Hamiltonian_SlaterKosterFiles_Suffix='".skf"',
                Hamiltonian_MaxAngularMomentum_='')
>>>>>>> 2d439913

        self.pcpot = None
        self.lines = None
        self.atoms = None
        self.atoms_input = None
        self.outfilename = 'dftb.out'

        FileIOCalculator.__init__(self, restart, ignore_bad_restart_file,
                                  label, atoms,
                                  **kwargs)

        # Determine number of spin channels
        try:
            entry = kwargs['Hamiltonian_SpinPolarisation']
            spinpol = 'colinear' in entry.lower()
        except KeyError:
            spinpol = False
        self.nspin = 2 if spinpol else 1

        # kpoint stuff by ase
        self.kpts = kpts
        self.kpts_coord = None

        if self.kpts is not None:
            initkey = 'Hamiltonian_KPointsAndWeights'
            mp_mesh = None
            offsets = None
 
            if isinstance(self.kpts, dict):
                if 'path' in self.kpts:
                    # kpts is path in Brillouin zone
                    self.parameters[initkey + '_'] = 'Klines '
                    self.kpts_coord = kpts2ndarray(self.kpts, atoms=atoms)
                else:
                    # kpts is (implicit) definition of
                    # Monkhorst-Pack grid
                    self.parameters[initkey + '_'] = 'SupercellFolding '
                    mp_mesh, offsets = kpts2sizeandoffsets(atoms=atoms,
                                                           **self.kpts)
            elif np.array(self.kpts).ndim == 1:
                # kpts is Monkhorst-Pack grid
                self.parameters[initkey + '_'] = 'SupercellFolding '
                mp_mesh = self.kpts
                offsets = [0.] * 3
            elif np.array(self.kpts).ndim == 2:
                # kpts is (N x 3) list/array of k-point coordinates
                # each will be given equal weight
                self.parameters[initkey + '_'] = ''
                self.kpts_coord = np.array(self.kpts)
            else:
                raise ValueError('Illegal kpts definition:' + str(self.kpts))

            if mp_mesh is not None:
                eps = 1e-10
                for i in range(3):
                    key = initkey + '_empty%03d'  % i
                    val = [mp_mesh[i] if j == i else 0 for j in range(3)]
                    self.parameters[key] = ' '.join(map(str, val))
                    offsets[i] *= mp_mesh[i]
                    assert abs(offsets[i]) < eps or abs(offsets[i] - 0.5) < eps
                    # DFTB+ uses a different offset convention, where
                    # the k-point mesh is already Gamma-centered prior
                    # to the addition of any offsets
                    if mp_mesh[i] % 2 == 0:
                        offsets[i] += 0.5
                key = initkey + '_empty%03d' % 3
                self.parameters[key] = ' '.join(map(str, offsets))

            elif self.kpts_coord is not None:
                for i, c in enumerate(self.kpts_coord):
                    key = initkey + '_empty%09d'  % i
                    c_str = ' '.join(map(str, c))
                    if 'Klines' in self.parameters[initkey + '_']:
                        c_str = '1 ' + c_str
                    else:
                        c_str += ' 1.0'
                    self.parameters[key] = c_str

        #the input file written only once
        if restart == None:
            self.write_dftb_in()
        else:
            if os.path.exists(restart):
                os.system('cp ' + restart + ' dftb_in.hsd')
            if not os.path.exists('dftb_in.hsd'):
                raise IOError('No file "dftb_in.hsd", use restart=None')

        self.calculate_forces = calculate_forces

    def write_dftb_in(self, filename):
        """ Write the innput file for the dftb+ calculation.
            Geometry is taken always from the file 'geo_end.gen'.
        """

        outfile = open(filename, 'w')
        outfile.write('Geometry = GenFormat { \n')
        outfile.write('    <<< "geo_end.gen" \n')
        outfile.write('} \n')
        outfile.write(' \n')

        params = self.parameters.copy()

        s = 'Hamiltonian_MaxAngularMomentum_'
        for key in params:
            if key.startswith(s) and len(key) > len(s):
                break
        else:
            # User didn't specify max angular mometa.  Get them from
            # the .skf files:
            symbols = set(self.atoms.get_chemical_symbols())
            for symbol in symbols:
                path = os.path.join(self.slako_dir,
                                    '{0}-{0}.skf'.format(symbol))
                l = read_max_angular_momentum(path)
                params[s + symbol] = '"{}"'.format('spdf'[l])

        # --------MAIN KEYWORDS-------
        previous_key = 'dummy_'
        myspace = ' '
        for key, value in sorted(params.items()):
            current_depth = key.rstrip('_').count('_')
            previous_depth = previous_key.rstrip('_').count('_')
            for my_backsclash in reversed(
                    range(previous_depth - current_depth)):
                outfile.write(3 * (1 + my_backsclash) * myspace + '} \n')
            outfile.write(3 * current_depth * myspace)
            if key.endswith('_'):
                outfile.write(key.rstrip('_').rsplit('_')[-1] +
                              ' = ' + str(value) + '{ \n')
            elif key.count('_empty') == 1:
                outfile.write(str(value) + ' \n')
            else:
                outfile.write(key.rsplit('_')[-1] + ' = ' + str(value) + ' \n')
            if self.pcpot is not None and ('DFTB' in str(value)):
                outfile.write('   ElectricField = { \n')
                outfile.write('      PointCharges = { \n')
                outfile.write(
                    '         CoordsAndCharges [Angstrom] = DirectRead { \n')
                outfile.write('            Records = ' +
                              str(len(self.pcpot.mmcharges)) + ' \n')
                outfile.write(
                    '            File = "dftb_external_charges.dat" \n')
                outfile.write('         } \n')
                outfile.write('      } \n')
                outfile.write('   } \n')
            previous_key = key
        current_depth = key.rstrip('_').count('_')
        for my_backsclash in reversed(range(current_depth)):
            outfile.write(3 * my_backsclash * myspace + '} \n')
        # output to 'results.tag' file (which has proper formatting)
        outfile.write('Options { \n')
        outfile.write('   WriteResultsTag = Yes  \n')
        outfile.write('} \n')
        outfile.write('ParserOptions { \n')
        outfile.write('   IgnoreUnprocessedNodes = Yes  \n')
        outfile.write('} \n')

        outfile.close()

    def set(self, **kwargs):
        changed_parameters = FileIOCalculator.set(self, **kwargs)
        if changed_parameters:
            self.reset()
        return changed_parameters

    def check_state(self, atoms):
        system_changes = FileIOCalculator.check_state(self, atoms)
        # Ignore unit cell for molecules:
        if not atoms.pbc.any() and 'cell' in system_changes:
            system_changes.remove('cell')
        if self.pcpot and self.pcpot.mmpositions is not None:
            system_changes.append('positions')
        return system_changes

    def write_input(self, atoms, properties=None, system_changes=None):
        from ase.io import write
        FileIOCalculator.write_input(
            self, atoms, properties, system_changes)
        self.write_dftb_in(os.path.join(self.directory, 'dftb_in.hsd'))
        write(os.path.join(self.directory, 'geo_end.gen'), atoms)
        # self.atoms is none until results are read out,
        # then it is set to the ones at writing input
        self.atoms_input = atoms
        self.atoms = None
        if self.pcpot:
            self.pcpot.write_mmcharges('dftb_external_charges.dat')

    def read_results(self):
        """ all results are read from results.tag file
            It will be destroyed after it is read to avoid
            reading it once again after some runtime error """

        myfile = open(os.path.join(self.directory, 'results.tag'), 'r')
        self.lines = myfile.readlines()
        myfile.close()
        self.atoms = self.atoms_input
        charges, energy = self.read_charges_and_energy()
        if charges is not None:
            self.results['charges'] = charges
        self.results['energy'] = energy
        forces = self.read_forces()
        self.results['forces'] = forces
        self.mmpositions = None

        # stress stuff begins
        sstring = 'stress'
        have_stress = False
        stress = list()
        for iline, line in enumerate(self.lines):
            if sstring in line:
                have_stress = True
                start = iline + 1
                end = start + 3
                for i in range(start, end):
                    cell = [float(x) for x in self.lines[i].split()]
                    stress.append(cell)
        if have_stress:
            stress = -np.array(stress) * Hartree / Bohr**3
            self.results['stress'] = stress.flat[[0, 4, 8, 5, 2, 1]]
        # stress stuff ends

        # eigenvalues and fermi levels
        fermi_levels = self.read_fermi_levels()
        if fermi_levels is not None:
            self.results['fermi_levels'] = fermi_levels
        
        eigenvalues = self.read_eigenvalues()
        if eigenvalues is not None:
            self.results['eigenvalues'] = eigenvalues

        # calculation was carried out with atoms written in write_input
        os.remove(os.path.join(self.directory, 'results.tag'))

    def read_forces(self):
        """Read Forces from dftb output file (results.tag)."""
        from ase.units import Hartree, Bohr

        # Force line indexes
        for iline, line in enumerate(self.lines):
            fstring = 'forces   '
            if line.find(fstring) >= 0:
                index_force_begin = iline + 1
                line1 = line.replace(':', ',')
                index_force_end = iline + 1 + \
                    int(line1.split(',')[-1])
                break

        gradients = []
        for j in range(index_force_begin, index_force_end):
            word = self.lines[j].split()
            gradients.append([float(word[k]) for k in range(0, 3)])

        return np.array(gradients) * Hartree / Bohr

    def read_charges_and_energy(self):
        """Get partial charges on atoms
            in case we cannot find charges they are set to None
        """
        infile = open(os.path.join(self.directory, 'detailed.out'), 'r')
        lines = infile.readlines()
        infile.close()

        for line in lines:
            if line.strip().startswith('Total energy:'):
                energy = float(line.split()[2]) * Hartree
                break

        qm_charges = []
        for n, line in enumerate(lines):
            if ('Atom' and 'Net charge' in line):
                chargestart = n + 1
                break
        else:
            # print('Warning: did not find DFTB-charges')
            # print('This is ok if flag SCC=NO')
            return None, energy

        lines1 = lines[chargestart:(chargestart + len(self.atoms))]
        for line in lines1:
            qm_charges.append(float(line.split()[-1]))

        return np.array(qm_charges), energy

    def get_charges(self, atoms):
        """ Get the calculated charges
        this is inhereted to atoms object """
        if 'charges' in self.results:
            return self.results['charges']
        else:
            return None

    def read_eigenvalues(self):
        """ Read Eigenvalues from dftb output file (results.tag).
            Unfortunately, the order seems to be scrambled. """
        # Eigenvalue line indexes
        index_eig_begin = None
        for iline, line in enumerate(self.lines):
            fstring = 'eigenvalues   '
            if line.find(fstring) >= 0:
                index_eig_begin = iline + 1
                line1 = line.replace(':', ',')
                ncol, nband, nkpt, nspin = map(int, line1.split(',')[-4:])
                break
        else:
            return None

        # Take into account that the last row may lack 
        # columns if nkpt * nspin * nband % ncol != 0
        nrow = int(np.ceil(nkpt * nspin * nband * 1. / ncol))
        index_eig_end = index_eig_begin + nrow
        ncol_last = len(self.lines[index_eig_end - 1].split())
        self.lines[index_eig_end - 1] += ' 0.0 ' * (ncol - ncol_last)

        eig = np.loadtxt(self.lines[index_eig_begin:index_eig_end]).flatten()
        eig *= Hartree
        N = nkpt * nband
        eigenvalues = [eig[i * N:(i + 1) * N].reshape((nkpt, nband))
                       for i in range(nspin)]

        return eigenvalues

    def read_fermi_levels(self):
        """ Read Fermi level(s) from dftb output file (results.tag). """
        # Fermi level line indexes
        for iline, line in enumerate(self.lines):
            fstring = 'fermi_level   '
            if line.find(fstring) >= 0:
                index_fermi = iline + 1
                break
        else:
            return None

        fermi_levels = []
        words = self.lines[index_fermi].split()
        assert len(words) == 2

        for word in words:
            e = float(word)
            if abs(e) > 1e-8:
                # Without spin polarization, one of the Fermi 
                # levels is equal to 0.000000000000000E+000    
                fermi_levels.append(e)

        return np.array(fermi_levels) * Hartree

    def get_ibz_k_points(self):
        return self.kpts_coord.copy()

    def get_number_of_spins(self):
        return self.nspin

    def get_eigenvalues(self, kpt=0, spin=0): 
        return self.results['eigenvalues'][spin][kpt].copy()

    def get_fermi_levels(self):
        return self.results['fermi_levels'].copy()

    def get_fermi_level(self):
        return max(self.get_fermi_levels())

    def embed(self, mmcharges=None, directory='./'):
        """Embed atoms in point-charges (mmcharges)
        """
        self.pcpot = PointChargePotential(mmcharges, self.directory)
        return self.pcpot


class PointChargePotential:
    def __init__(self, mmcharges, directory='./'):
        """Point-charge potential for DFTB+.
        """
        self.mmcharges = mmcharges
        self.directory = directory
        self.mmpositions = None
        self.mmforces = None

    def set_positions(self, mmpositions):
        self.mmpositions = mmpositions

    def set_charges(self, mmcharges):
        self.mmcharges = mmcharges

    def write_mmcharges(self, filename='dftb_external_charges.dat'):
        """ mok all
        write external charges as monopoles for dftb+.

        """
        if self.mmcharges is None:
            print("DFTB: Warning: not writing exernal charges ")
            return
        charge_file = open(os.path.join(self.directory, filename), 'w')
        for [pos, charge] in zip(self.mmpositions, self.mmcharges):
            [x, y, z] = pos
            charge_file.write('%12.6f %12.6f %12.6f %12.6f \n'
                              % (x, y, z, charge))
        charge_file.close()

    def get_forces(self, calc, get_forces=False):
        """ returns forces on point charges if the flag get_forces=True """
        if get_forces:
            return self.read_forces_on_pointcharges()
        else:
            return np.zeros_like(self.mmpositions)

    def read_forces_on_pointcharges(self):
        """Read Forces from dftb output file (results.tag)."""
        from ase.units import Hartree, Bohr
        infile = open(os.path.join(self.directory, 'detailed.out'), 'r')
        lines = infile.readlines()
        infile.close()

        external_forces = []
        for n, line in enumerate(lines):
            if ('Forces on external charges' in line):
                chargestart = n + 1
                break
        else:
            raise RuntimeError(
                'Problem in reading forces on MM external-charges')
        lines1 = lines[chargestart:(chargestart + len(self.mmcharges))]
        for line in lines1:
            external_forces.append(
                [float(i) for i in line.split()])
        return np.array(external_forces) * Hartree / Bohr


def read_max_angular_momentum(path):
    """Read maximum angular momentum from .skf file.

    See dftb.org for A detailed description of the Slater-Koster file format.
    """
    with open(path, 'r') as fd:
        line = fd.readline()
        if line[0] == '@':
            # Extended format
            fd.readline()
            l = 3
            pos = 9
        else:
            # Simple format:
            l = 2
            pos = 7

        # Sometimes there ar commas, sometimes not:
        line = fd.readline().replace(',', ' ')

        occs = [float(f) for f in line.split()[pos:pos + l + 1]]
        for f in occs:
            if f > 0.0:
                return l
            l -= 1<|MERGE_RESOLUTION|>--- conflicted
+++ resolved
@@ -99,7 +99,6 @@
                 Hamiltonian_SlaterKosterFiles_Suffix='".skf"',
                 Hamiltonian_MaxAngularMomentum_='')
         else:
-<<<<<<< HEAD
             #using ase to get forces and energy only (single point calculation)
             if calculate_forces:
                 self.default_parameters = dict(
@@ -110,7 +109,8 @@
                     Hamiltonian_SlaterKosterFiles_='Type2FileNames',
                     Hamiltonian_SlaterKosterFiles_Prefix=slako_dir,
                     Hamiltonian_SlaterKosterFiles_Separator='"-"',
-                    Hamiltonian_SlaterKosterFiles_Suffix='".skf"'
+                    Hamiltonian_SlaterKosterFiles_Suffix='".skf"',
+                    Hamiltonian_MaxAngularMomentum_=''
                 )
             else:
                 self.default_parameters = dict(
@@ -120,20 +120,6 @@
                     Hamiltonian_SlaterKosterFiles_Separator='"-"',
                     Hamiltonian_SlaterKosterFiles_Suffix='".skf"'
                 )
-=======
-            # using ase to get forces and energy only
-            # (single point calculation)
-            self.default_parameters = dict(
-                Hamiltonian_='DFTB',
-                Driver_='ConjugateGradient',
-                Driver_MaxForceComponent='1E-4',
-                Driver_MaxSteps=0,
-                Hamiltonian_SlaterKosterFiles_='Type2FileNames',
-                Hamiltonian_SlaterKosterFiles_Prefix=self.slako_dir,
-                Hamiltonian_SlaterKosterFiles_Separator='"-"',
-                Hamiltonian_SlaterKosterFiles_Suffix='".skf"',
-                Hamiltonian_MaxAngularMomentum_='')
->>>>>>> 2d439913
 
         self.pcpot = None
         self.lines = None
