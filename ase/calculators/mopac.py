"""This module defines an ASE interface to MOPAC.

Set $ASE_MOPAC_COMMAND to something like::

    LD_LIBRARY_PATH=/path/to/lib/ \
    MOPAC_LICENSE=/path/to/license \
    /path/to/MOPAC2012.exe PREFIX.mop 2> /dev/null

"""
import os

import numpy as np

from ase import Atoms
from ase.calculators.calculator import FileIOCalculator, ReadError, Parameters
from ase.units import kcal, mol, Debye


class MOPAC(FileIOCalculator):
<<<<<<< HEAD
    implemented_properties = ['energy', 'forces']
    command = 'mopac mopac.mop 2> /dev/null'
=======
    implemented_properties = ['energy', 'forces', 'dipole', 'magmom']
    command = 'mopac PREFIX.mop 2> /dev/null'
>>>>>>> 548becc5

    default_parameters = dict(
        method='PM7',
        task='1SCF GRADIENTS',
        relscf=0.0001)

    methods = ['AM1', 'MNDO', 'MNDOD', 'PM3', 'PM6', 'PM6-D3', 'PM6-DH+',
               'PM6-DH2', 'PM6-DH2X', 'PM6-D3H4', 'PM6-D3H4X', 'PMEP', 'PM7',
               'PM7-TS', 'RM1']

    def __init__(self, restart=None, ignore_bad_restart_file=False,
                 label='mopac', atoms=None, **kwargs):
        """Construct MOPAC-calculator object.

        Parameters
        ==========
        label: str
            Prefix for filenames (label.mop, label.out, ...)

        Examples
        ========
        Use default values to do a single SCF calculation and print
        the forces (task='1SCF GRADIENTS')

        >>> from ase.build import molecule
        >>> from ase.calculators.mopac import MOPAC
        >>> atoms = molecule('O2')
        >>> atoms.calc = MOPAC(label='O2')
        >>> atoms.get_potential_energy()
        >>> eigs = atoms.calc.get_eigenvalues()
        >>> somos = atoms.calc.get_somo_levels()
        >>> homo, lumo = atoms.calc.get_homo_lumo_levels()

        Use the internal geometry optimization of Mopac
        >>> atoms = molecule('H2')
        >>> atoms.calc = MOPAC(label='H2', task='GRADIENTS')
        >>> atoms.get_potential_energy()

        Read in and start from output file
        >>> atoms = MOPAC.read_atoms('H2')
        >>> atoms.calc.get_homo_lumo_levels()

        """
        FileIOCalculator.__init__(self, restart, ignore_bad_restart_file,
                                  label, atoms, **kwargs)

    def set(self, **kwargs):
        changed_parameters = FileIOCalculator.set(self, **kwargs)
        if changed_parameters:
            self.reset()

    def write_input(self, atoms, properties=None, system_changes=None):
        FileIOCalculator.write_input(self, atoms, properties, system_changes)
        p = self.parameters

        # Build string to hold .mop input file:
        s = p.method + ' ' + p.task + ' '

        if p.relscf:
            s += 'RELSCF={0} '.format(p.relscf)

        # Write charge:
        charge = atoms.get_initial_charges().sum()
        if charge != 0:
            s += 'CHARGE={0} '.format(int(round(charge)))

        magmom = int(round(abs(atoms.get_initial_magnetic_moments().sum())))
        if magmom:
            s += (['DOUBLET', 'TRIPLET', 'QUARTET', 'QUINTET'][magmom - 1] +
                  ' UHF ')
<<<<<<< HEAD
           
        if p.vectors:
            s += ' '+p.vectors+' '
=======
>>>>>>> 548becc5

        s += '\nTitle: ASE calculation\n\n'

        # Write coordinates:
        for xyz, symbol in zip(atoms.positions, atoms.get_chemical_symbols()):
            s += ' {0:2} {1} 1 {2} 1 {3} 1\n'.format(symbol, *xyz)

        for v, p in zip(atoms.cell, atoms.pbc):
            if p:
                s += 'Tv {0} {1} {2}\n'.format(*v)

        with open(self.label + '.mop', 'w') as f:
            f.write(s)

    def get_spin_polarized(self):
        return self.nspins == 2

    def get_index(self, lines, pattern):
        for i, line in enumerate(lines):
            if line.find(pattern) != -1:
                return i

    def read(self, label):
        FileIOCalculator.read(self, label)
        if not os.path.isfile(self.label + '.out'):
            raise ReadError

        with open(self.label + '.out') as f:
            lines = f.readlines()

        self.parameters = Parameters(task='', method='')
        p = self.parameters
        parm_line = self.read_parameters_from_file(lines)
        for keyword in parm_line.split():
            if 'RELSCF' in keyword:
                p.relscf = float(keyword.split('=')[-1])
            elif keyword in self.methods:
                p.method = keyword
            else:
                p.task += keyword + ' '

        p.task.rstrip()
        self.atoms = self.read_atoms_from_file(lines)
        self.read_results()

    def read_atoms_from_file(self, lines):
        """Read the Atoms from the output file stored as list of str in lines.
        Parameters:

            lines: list of str
        """
        # first try to read from final point (last image)
        i = self.get_index(lines, 'FINAL  POINT  AND  DERIVATIVES')
        if i is None:  # XXX should we read it from the input file?
            assert 0, 'Not implemented'

        lines1 = lines[i:]
        i = self.get_index(lines1, 'CARTESIAN COORDINATES')
        j = i + 2
        symbols = []
        positions = []
        while not lines1[j].isspace():  # continue until we hit a blank line
            l = lines1[j].split()
            symbols.append(l[1])
            positions.append([float(c) for c in l[2: 2 + 3]])
            j += 1

        return Atoms(symbols=symbols, positions=positions)

    def read_parameters_from_file(self, lines):
        """Find and return the line that defines a Mopac calculation

        Parameters:

            lines: list of str
        """
        for i, line in enumerate(lines):
            if line.find('CALCULATION DONE:') != -1:
                break

        lines1 = lines[i:]
        for i, line in enumerate(lines1):
            if line.find('****') != -1:
                return lines1[i + 1]

    def read_results(self):
        """Read the results, such as energy, forces, eigenvalues, etc.
        """
        FileIOCalculator.read(self, self.label)
        if not os.path.isfile(self.label + '.out'):
            raise ReadError

        with open(self.label + '.out') as f:
            lines = f.readlines()

        for i, line in enumerate(lines):
            if line.find('TOTAL ENERGY') != -1:
                self.results['energy'] = float(line.split()[3])
            elif line.find('FINAL HEAT OF FORMATION') != -1:
                self.final_hof = float(line.split()[5]) * kcal / mol
            elif line.find('NO. OF FILLED LEVELS') != -1:
                self.nspins = 1
                self.no_occ_levels = int(line.split()[-1])
            elif line.find('NO. OF ALPHA ELECTRON') != -1:
                self.nspins = 2
                self.no_alpha_electrons = int(line.split()[-1])
                self.no_beta_electrons = int(lines[i+1].split()[-1])
                self.results['magmom'] = abs(self.no_alpha_electrons -
                                             self.no_beta_electrons)
            elif line.find('FINAL  POINT  AND  DERIVATIVES') != -1:
                forces = [-float(line.split()[6])
                          for line in lines[i + 3:i + 3 + 3 * len(self.atoms)]]
                self.results['forces'] = np.array(
                    forces).reshape((-1, 3)) * kcal / mol
            elif line.find('EIGENVALUES') != -1:
                if line.find('ALPHA') != -1:
                    j = i + 1
                    eigs_alpha = []
                    while not lines[j].isspace():
                        eigs_alpha += [float(eps) for eps in lines[j].split()]
                        j += 1
                elif line.find('BETA') != -1:
                    j = i + 1
                    eigs_beta = []
                    while not lines[j].isspace():
                        eigs_beta += [float(eps) for eps in lines[j].split()]
                        j += 1
                    eigs = np.array([eigs_alpha, eigs_beta]).reshape(2, 1, -1)
                    self.eigenvalues = eigs
                else:
                    eigs = []
                    j = i + 1
                    while not lines[j].isspace():
                        eigs += [float(e) for e in lines[j].split()]
                        j += 1
                    self.eigenvalues = np.array(eigs).reshape(1, 1, -1)
            elif line.find('DIPOLE   ') != -1:
                self.results['dipole'] = np.array(
                    lines[i + 3].split()[1:1 + 3], float) * Debye

    def get_eigenvalues(self, kpt=0, spin=0):
        return self.eigenvalues[spin, kpt]

    def get_homo_lumo_levels(self):
        eigs = self.eigenvalues
        if self.nspins == 1:
            nocc = self.no_occ_levels
            return np.array([eigs[0, 0, nocc - 1], eigs[0, 0, nocc]])
        else:
            na = self.no_alpha_electrons
            nb = self.no_beta_electrons
            if na == 0:
                return None, self.eigenvalues[1, 0, nb - 1]
            elif nb == 0:
                return self.eigenvalues[0, 0, na - 1], None
            else:
                eah, eal = eigs[0, 0, na - 1: na + 1]
                ebh, ebl = eigs[1, 0, nb - 1: nb + 1]
                return np.array([max(eah, ebh), min(eal, ebl)])

    def get_somo_levels(self):
        assert self.nspins == 2
        na, nb = self.no_alpha_electrons, self.no_beta_electrons
        if na == 0:
            return None, self.eigenvalues[1, 0, nb - 1]
        elif nb == 0:
            return self.eigenvalues[0, 0, na - 1], None
        else:
            return np.array([self.eigenvalues[0, 0, na - 1],
                             self.eigenvalues[1, 0, nb - 1]])

    def get_final_heat_of_formation(self):
        """Final heat of formation as reported in the Mopac output file
        """
        return self.final_hof<|MERGE_RESOLUTION|>--- conflicted
+++ resolved
@@ -17,13 +17,8 @@
 
 
 class MOPAC(FileIOCalculator):
-<<<<<<< HEAD
-    implemented_properties = ['energy', 'forces']
-    command = 'mopac mopac.mop 2> /dev/null'
-=======
     implemented_properties = ['energy', 'forces', 'dipole', 'magmom']
     command = 'mopac PREFIX.mop 2> /dev/null'
->>>>>>> 548becc5
 
     default_parameters = dict(
         method='PM7',
@@ -94,12 +89,6 @@
         if magmom:
             s += (['DOUBLET', 'TRIPLET', 'QUARTET', 'QUINTET'][magmom - 1] +
                   ' UHF ')
-<<<<<<< HEAD
-           
-        if p.vectors:
-            s += ' '+p.vectors+' '
-=======
->>>>>>> 548becc5
 
         s += '\nTitle: ASE calculation\n\n'
 
