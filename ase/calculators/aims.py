--- conflicted
+++ resolved
@@ -292,52 +292,6 @@
         assert not ('smearing' in self.parameters and
                     'occupation_type' in self.parameters)
 
-<<<<<<< HEAD
-        # Sort the keywords for the control.in according to the
-        # grouping-dictionary
-        for i_sort in range(len(grouping)):
-            output.write("#\n")
-            for key, value in self.parameters.items():
-                if key in grouping['{0}'.format(i_sort)]:
-                    if key == 'kpts':
-                        mp = kpts2mp(atoms, self.parameters.kpts)
-                        output.write('%-35s%d %d %d\n' % (('k_grid',) + 
-                                                            tuple(mp)))
-                        dk = 0.5 - 0.5 / np.array(mp)
-                        output.write('%-35s%f %f %f\n' % (('k_offset',) + 
-                                                            tuple(dk)))
-                    elif key == 'species_dir' or key == 'run_command':
-                        continue
-                    elif key == 'friction_atoms':
-                        continue
-                    elif key == 'restart_aims':
-                        output.write('%-35s%s\n' % ('restart', value))
-                        continue
-                    elif key == 'smearing':
-                        name = self.parameters.smearing[0].lower()
-                        if name == 'fermi-dirac':
-                            name = 'fermi'
-                        width = self.parameters.smearing[1]
-                        output.write('%-35s%s %f' % ('occupation_type', name, width))
-                        if name == 'methfessel-paxton':
-                            order = self.parameters.smearing[2]
-                            output.write(' %d' % order)
-                        output.write('\n' % order)
-                    elif key == 'output':
-                        for output_type in value:
-                            output.write('%-35s%s\n' % (key, output_type))
-                    elif key == 'vdw_correction_hirshfeld' and value:
-                        output.write('%-35s\n' % key)
-                    elif key in bool_keys:
-                        output.write('%-35s.%s.\n' % (key, repr(bool(value)).lower()))
-                    elif isinstance(value, (tuple, list)):
-                        output.write('%-35s%s\n' %
-                                     (key, ' '.join(str(x) for x in value)))
-                    elif isinstance(value, str):
-                        output.write('%-35s%s\n' % (key, value))
-                    else:
-                        output.write('%-35s%r\n' % (key, value))
-=======
         for key, value in self.parameters.items():
             if key == 'kpts':
                 mp = kpts2mp(atoms, self.parameters.kpts)
@@ -345,6 +299,11 @@
                 dk = 0.5 - 0.5 / np.array(mp)
                 output.write('%-35s%f %f %f\n' % (('k_offset',) + tuple(dk)))
             elif key == 'species_dir' or key == 'run_command':
+                continue
+            elif key == 'friction_atoms':
+                continue
+            elif key == 'restart_aims':
+                output.write('%-35s%s\n' % ('restart', value))
                 continue
             elif key == 'smearing':
                 name = self.parameters.smearing[0].lower()
@@ -370,7 +329,6 @@
                 output.write('%-35s%s\n' % (key, value))
             else:
                 output.write('%-35s%r\n' % (key, value))
->>>>>>> 548becc5
         if self.cubes:
             self.cubes.write(output)
         output.write(
