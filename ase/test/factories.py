--- conflicted
+++ resolved
@@ -243,7 +243,21 @@
         return cls(config.executables['siesta'], str(path))
 
 
-<<<<<<< HEAD
+@factory('nwchem')
+class NWChemFactory:
+    def __init__(self, executable):
+        self.executable = executable
+
+    def calc(self, **kwargs):
+        from ase.calculators.nwchem import NWChem
+        command = f'{self.executable} PREFIX.nwi > PREFIX.nwo'
+        return NWChem(command=command, **kwargs)
+
+    @classmethod
+    def fromconfig(cls, config):
+        return cls(config.datafiles['nwchem'])
+
+
 class NoSuchCalculator(Exception):
     pass
 
@@ -254,27 +268,7 @@
     autoenabled_calculators = {'asap'} | builtin_calculators
 
     def __init__(self, executables, datafiles, requested_calculators):
-        assert isinstance(executables, dict), executables
-=======
-@factory('nwchem')
-class NWChemFactory:
-    def __init__(self, executable):
-        self.executable = executable
-
-    def calc(self, **kwargs):
-        from ase.calculators.nwchem import NWChem
-        command = f'{self.executable} PREFIX.nwi > PREFIX.nwo'
-        return NWChem(command=command, **kwargs)
-
-    @classmethod
-    def fromconfig(cls, config):
-        return cls(config.datafiles['nwchem'])
-
-
-class Factories:
-    def __init__(self, executables, datafiles):
         assert isinstance(executables, Mapping), executables
->>>>>>> 1e2890c9
         assert isinstance(datafiles, dict)
         self.executables = executables
         self.datafiles = datafiles
