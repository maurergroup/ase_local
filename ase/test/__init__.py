--- conflicted
+++ resolved
@@ -22,11 +22,7 @@
 
 def require(calcname):
     if calcname not in test_calculator_names:
-<<<<<<< HEAD
-        raise NotAvailable
-=======
         raise NotAvailable('use --calculators={0} to enable'.format(calcname))
->>>>>>> 93b5dbdf
 
 
 class CustomTextTestRunner(unittest.TextTestRunner):
@@ -154,15 +150,6 @@
 
 
 def disable_calculators(names):
-<<<<<<< HEAD
-    def __init__(self, *args, **kwargs):
-        raise NotAvailable
-
-    def __del__(self):
-        pass
-
-=======
->>>>>>> 93b5dbdf
     for name in names:
         if name in ['emt', 'lj', 'eam', 'morse', 'tip3p']:
             continue
