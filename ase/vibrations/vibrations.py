--- conflicted
+++ resolved
@@ -161,7 +161,6 @@
         self.nfree = nfree
         self.H = None
         self.ir = None
-<<<<<<< HEAD
         self.skip_read = False
         if vibdata is not None:
             self.set_vibdata(*vibdata)
@@ -173,15 +172,6 @@
                                ' to set all masses to non-zero values.')
         self.im = np.repeat(m[self.indices] ** -0.5, 3)
         self.ram = None
-=======
-        self._vibrations = None
-
-        self.cache = get_json_cache(name)
-
-    @property
-    def name(self):
-        return str(self.cache.directory)
->>>>>>> 87fa25cf
 
     def set_vibdata(self, hnu, modes):
       """Initialize with precalculated vibrational Eigenmodes and -vectors"""
