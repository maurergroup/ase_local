# -*- coding: utf-8 -*-
"""Vibrational modes."""
from __future__ import division

import os
import os.path as op
import pickle
import sys
from math import sin, pi, sqrt, log

import numpy as np

import ase.units as units
from ase.io.trajectory import Trajectory
from ase.parallel import rank, paropen
from ase.utils import opencew, pickleload, basestring


class Vibrations:
    """Class for calculating vibrational modes using finite difference.

    The vibrational modes are calculated from a finite difference
    approximation of the Hessian matrix.

    The *summary()*, *get_energies()* and *get_frequencies()* methods all take
    an optional *method* keyword.  Use method='Frederiksen' to use the method
    described in:

      T. Frederiksen, M. Paulsson, M. Brandbyge, A. P. Jauho:
      "Inelastic transport theory from first-principles: methodology and
      applications for nanoscale devices", Phys. Rev. B 75, 205413 (2007)

    atoms: Atoms object
        The atoms to work on.
    indices: list of int
        List of indices of atoms to vibrate.  Default behavior is
        to vibrate all atoms.
    name: str
        Name to use for files.
    delta: float
        Magnitude of displacements.
    nfree: int
        Number of displacements per atom and cartesian coordinate, 2 and 4 are
        supported. Default is 2 which will displace each atom +delta and
        -delta for each cartesian coordinate.

    Example:

    >>> from ase import Atoms
    >>> from ase.calculators.emt import EMT
    >>> from ase.optimize import BFGS
    >>> from ase.vibrations import Vibrations
    >>> n2 = Atoms('N2', [(0, 0, 0), (0, 0, 1.1)],
    ...            calculator=EMT())
    >>> BFGS(n2).run(fmax=0.01)
    BFGS:   0  16:01:21        0.440339       3.2518
    BFGS:   1  16:01:21        0.271928       0.8211
    BFGS:   2  16:01:21        0.263278       0.1994
    BFGS:   3  16:01:21        0.262777       0.0088
    >>> vib = Vibrations(n2)
    >>> vib.run()
    Writing vib.eq.pckl
    Writing vib.0x-.pckl
    Writing vib.0x+.pckl
    Writing vib.0y-.pckl
    Writing vib.0y+.pckl
    Writing vib.0z-.pckl
    Writing vib.0z+.pckl
    Writing vib.1x-.pckl
    Writing vib.1x+.pckl
    Writing vib.1y-.pckl
    Writing vib.1y+.pckl
    Writing vib.1z-.pckl
    Writing vib.1z+.pckl
    >>> vib.summary()
    ---------------------
    #    meV     cm^-1
    ---------------------
    0    0.0       0.0
    1    0.0       0.0
    2    0.0       0.0
    3    2.5      20.4
    4    2.5      20.4
    5  152.6    1230.8
    ---------------------
    Zero-point energy: 0.079 eV
    >>> vib.write_mode(-1)  # write last mode to trajectory file

    """

    def __init__(self, atoms, indices=None, name='vib', delta=0.01, nfree=2, vibdata=None):
        assert nfree in [2, 4]
        self.atoms = atoms
        if indices is None:
            indices = range(len(atoms))
        self.indices = np.asarray(indices)
        self.name = name
        self.delta = delta
        self.nfree = nfree
        self.H = None
        self.ir = None
<<<<<<< HEAD
        self.skip_read = False
        if vibdata is not None:
            self.set_vibdata(*vibdata)
        
        m = atoms.get_masses()
        if 0 in [m[index] for index in self.indices]:
            raise RuntimeError('Zero mass encountered in one or more of '
                               'the vibrated atoms. Use Atoms.set_masses()'
                               ' to set all masses to non-zero values.')
        self.im = np.repeat(m[self.indices] ** -0.5, 3)

    def set_vibdata(self, hnu, modes):
      """Initialize with precalculated vibrational Eigenmodes and -vectors"""
      
      self.hnu = hnu
      self.modes = modes
      self.skip_read = True
=======
        self.ram = None
>>>>>>> 548becc5

    def run(self):
        """Run the vibration calculations.

        This will calculate the forces for 6 displacements per atom +/-x,
        +/-y, +/-z. Only those calculations that are not already done will be
        started. Be aware that an interrupted calculation may produce an empty
        file (ending with .pckl), which must be deleted before restarting the
        job. Otherwise the forces will not be calculated for that
        displacement.

        Note that the calculations for the different displacements can be done
        simultaneously by several independent processes. This feature relies
        on the existence of files and the subsequent creation of the file in
        case it is not found.
        """

        filename = self.name + '.eq.pckl'
        fd = opencew(filename)
        if fd is not None:
            self.calculate(filename, fd)

        p = self.atoms.positions.copy()
        for filename, a, i, disp in self.displacements():
            fd = opencew(filename)
            if fd is not None:
                self.atoms.positions[a, i] = p[a, i] + disp
                self.calculate(filename, fd)
                self.atoms.positions[a, i] = p[a, i]

    def displacements(self):
        for a in self.indices:
            for i in range(3):
                for sign in [-1, 1]:
                    for ndis in range(1, self.nfree // 2 + 1):
                        filename = ('%s.%d%s%s.pckl' %
                                    (self.name, a, 'xyz'[i],
                                     ndis * ' +-'[sign]))
                        disp = ndis * sign * self.delta
                        yield filename, a, i, disp

    def calculate(self, filename, fd):
        forces = self.atoms.get_forces()
        if self.ir:
            dipole = self.calc.get_dipole_moment(self.atoms)
        if self.ram:
            freq, pol = self.get_polarizability()
        if rank == 0:
            if self.ir and self.ram:
                pickle.dump([forces, dipole, freq, pol], fd, protocol=2)
                sys.stdout.write(
                    'Writing %s, dipole moment = (%.6f %.6f %.6f)\n' %
                    (filename, dipole[0], dipole[1], dipole[2]))
            elif self.ir and not self.ram:
                pickle.dump([forces, dipole], fd, protocol=2)
                sys.stdout.write(
                    'Writing %s, dipole moment = (%.6f %.6f %.6f)\n' %
                    (filename, dipole[0], dipole[1], dipole[2]))
            else:
                pickle.dump(forces, fd, protocol=2)
                sys.stdout.write('Writing %s\n' % filename)
            fd.close()
        sys.stdout.flush()

    def clean(self, empty_files=False):
        """Remove pickle-files.

        Use empty_files=True to remove only empty files."""

        if rank != 0:
            return 0

        n = 0
        filenames = [self.name + '.eq.pckl']
        for filename, a, i, disp in self.displacements():
            filenames.append(filename)

        for name in filenames:
            if op.isfile(name):
                if not empty_files or op.getsize(name) == 0:
                    os.remove(name)
                    n += 1
        return n

    def read(self, method='standard', direction='central'):
        self.method = method.lower()
        self.direction = direction.lower()
        assert self.method in ['standard', 'frederiksen']
        assert self.direction in ['central', 'forward', 'backward']

        def load(fname):
            with open(fname, 'rb') as fl:
                f = pickleload(fl)
            if not hasattr(f, 'shape'):
                # output from InfraRed
                return f[0]
            return f

        n = 3 * len(self.indices)
        H = np.empty((n, n))
        r = 0
        if direction != 'central':
            feq = load(self.name + '.eq.pckl')
        for a in self.indices:
            for i in 'xyz':
                name = '%s.%d%s' % (self.name, a, i)
                fminus = load(name + '-.pckl')
                fplus = load(name + '+.pckl')
                if self.method == 'frederiksen':
                    fminus[a] -= fminus.sum(0)
                    fplus[a] -= fplus.sum(0)
                if self.nfree == 4:
                    fminusminus = load(name + '--.pckl')
                    fplusplus = load(name + '++.pckl')
                    if self.method == 'frederiksen':
                        fminusminus[a] -= fminusminus.sum(0)
                        fplusplus[a] -= fplusplus.sum(0)
                if self.direction == 'central':
                    if self.nfree == 2:
                        H[r] = .5 * (fminus - fplus)[self.indices].ravel()
                    else:
                        H[r] = H[r] = (-fminusminus +
                                       8 * fminus -
                                       8 * fplus +
                                       fplusplus)[self.indices].ravel() / 12.0
                elif self.direction == 'forward':
                    H[r] = (feq - fplus)[self.indices].ravel()
                else:
                    assert self.direction == 'backward'
                    H[r] = (fminus - feq)[self.indices].ravel()
                H[r] /= 2 * self.delta
                r += 1
        H += H.copy().T
        self.H = H
        m = self.atoms.get_masses()
        if 0 in [m[index] for index in self.indices]:
            raise RuntimeError('Zero mass encountered in one or more of '
                               'the vibrated atoms. Use Atoms.set_masses()'
                               ' to set all masses to non-zero values.')

        self.im = np.repeat(m[self.indices]**-0.5, 3)
        omega2, modes = np.linalg.eigh(self.im[:, None] * H * self.im)
        self.modes = modes.T.copy()

        # Conversion factor:
        s = units._hbar * 1e10 / sqrt(units._e * units._amu)
        self.hnu = s * omega2.astype(complex)**0.5

    def get_energies(self, method='standard', direction='central'):
        """Get vibration energies in eV."""

        if (self.H is None or method.lower() != self.method or
            direction.lower() != self.direction):
            self.read(method, direction)
        return self.hnu

    def get_frequencies(self, method='standard', direction='central'):
        """Get vibration frequencies in cm^-1."""

        s = 1. / units.invcm
        return s * self.get_energies(method, direction)

    def summary(self, method='standard', direction='central', freq=None,
                log=sys.stdout):
        """Print a summary of the vibrational frequencies.

        Parameters:

        method : string
            Can be 'standard'(default) or 'Frederiksen'.
        direction: string
            Direction for finite differences. Can be one of 'central'
            (default), 'forward', 'backward'.
        freq : numpy array
            Optional. Can be used to create a summary on a set of known
            frequencies.
        log : if specified, write output to a different location than
            stdout. Can be an object with a write() method or the name of a
            file to create.
        """

        if isinstance(log, basestring):
            log = paropen(log, 'a')
        write = log.write

        s = 0.01 * units._e / units._c / units._hplanck
        if freq is not None:
            hnu = freq / s
        else:
            hnu = self.get_energies(method, direction)
        write('---------------------\n')
        write('  #    meV     cm^-1\n')
        write('---------------------\n')
        for n, e in enumerate(hnu):
            if e.imag != 0:
                c = 'i'
                e = e.imag
            else:
                c = ' '
                e = e.real
            write('%3d %6.1f%s  %7.1f%s\n' % (n, 1000 * e, c, s * e, c))
        write('---------------------\n')
        write('Zero-point energy: %.3f eV\n' %
              self.get_zero_point_energy(freq=freq))

    def get_zero_point_energy(self, freq=None):
        if freq is None:
            return 0.5 * self.hnu.real.sum()
        else:
            s = 0.01 * units._e / units._c / units._hplanck
            return 0.5 * freq.real.sum() / s

    def get_mode(self, n):
        """Get mode number ."""
        mode = np.zeros((len(self.atoms), 3))
        mode[self.indices] = (self.modes[n] * self.im).reshape((-1, 3))
        return mode

    def write_mode(self, n=None, kT=units.kB * 300, nimages=30):
        """Write mode number n to trajectory file. If n is not specified,
        writes all non-zero modes."""
        if n is None:
            for index, energy in enumerate(self.get_energies()):
                if abs(energy) > 1e-5:
                    self.write_mode(n=index, kT=kT, nimages=nimages)
            return
        mode = self.get_mode(n) * sqrt(kT / abs(self.hnu[n]))
        p = self.atoms.positions.copy()
        n %= 3 * len(self.indices)
        traj = Trajectory('%s.%d.traj' % (self.name, n), 'w')
        calc = self.atoms.get_calculator()
        self.atoms.set_calculator()
        for x in np.linspace(0, 2 * pi, nimages, endpoint=False):
            self.atoms.set_positions(p + sin(x) * mode)
            traj.write(self.atoms)
        self.atoms.set_positions(p)
        self.atoms.set_calculator(calc)
        traj.close()

    def write_jmol(self):
        """Writes file for viewing of the modes with jmol."""

        fd = open(self.name + '.xyz', 'w')
        symbols = self.atoms.get_chemical_symbols()
        f = self.get_frequencies()
        for n in range(3 * len(self.indices)):
            fd.write('%6d\n' % len(self.atoms))
            if f[n].imag != 0:
                c = 'i'
                f[n] = f[n].imag
            else:
                c = ' '
            fd.write('Mode #%d, f = %.1f%s cm^-1' % (n, f[n], c))
            if self.ir:
                fd.write(', I = %.4f (D/Å)^2 amu^-1.\n' % self.intensities[n])
            else:
                fd.write('.\n')
            mode = self.get_mode(n)
            for i, pos in enumerate(self.atoms.positions):
                fd.write('%2s %12.5f %12.5f %12.5f %12.5f %12.5f %12.5f \n' %
                         (symbols[i], pos[0], pos[1], pos[2],
                          mode[i, 0], mode[i, 1], mode[i, 2]))
        fd.close()

    def fold(self, frequencies, intensities,
             start=800.0, end=4000.0, npts=None, width=4.0,
             type='Gaussian', normalize=False):
        """Fold frequencies and intensities within the given range
        and folding method (Gaussian/Lorentzian).
        The energy unit is cm^-1.
        normalize=True ensures the integral over the peaks to give the
        intensity.
        """

        lctype = type.lower()
        assert lctype in ['gaussian', 'lorentzian']
        if not npts:
            npts = int((end - start) / width * 10 + 1)
        prefactor = 1
        if lctype == 'lorentzian':
            intensities = intensities * width * pi / 2.
            if normalize:
                prefactor = 2. / width / pi
        else:
            sigma = width / 2. / sqrt(2. * log(2.))
            if normalize:
                prefactor = 1. / sigma / sqrt(2 * pi)

        # Make array with spectrum data
        spectrum = np.empty(npts)
        energies = np.linspace(start, end, npts)
        for i, energy in enumerate(energies):
            energies[i] = energy
            if lctype == 'lorentzian':
                spectrum[i] = (intensities * 0.5 * width / pi /
                               ((frequencies - energy)**2 +
                                0.25 * width**2)).sum()
            else:
                spectrum[i] = (intensities *
                               np.exp(-(frequencies - energy)**2 /
                                      2. / sigma**2)).sum()
        return [energies, prefactor * spectrum]

    def write_dos(self, out='vib-dos.dat', start=800, end=4000,
                  npts=None, width=10,
                  type='Gaussian', method='standard', direction='central'):
        """Write out the vibrational density of states to file.

        First column is the wavenumber in cm^-1, the second column the
        folded vibrational density of states.
        Start and end points, and width of the Gaussian/Lorentzian
        should be given in cm^-1."""
        frequencies = self.get_frequencies(method, direction).real
        intensities = np.ones(len(frequencies))
        energies, spectrum = self.fold(frequencies, intensities,
                                       start, end, npts, width, type)

        # Write out spectrum in file.
        outdata = np.empty([len(energies), 2])
        outdata.T[0] = energies
        outdata.T[1] = spectrum
        fd = open(out, 'w')
        fd.write('# %s folded, width=%g cm^-1\n' % (type.title(), width))
        fd.write('# [cm^-1] arbitrary\n')
        for row in outdata:
            fd.write('%.3f  %15.5e\n' %
                     (row[0], row[1]))
        fd.close()<|MERGE_RESOLUTION|>--- conflicted
+++ resolved
@@ -99,7 +99,6 @@
         self.nfree = nfree
         self.H = None
         self.ir = None
-<<<<<<< HEAD
         self.skip_read = False
         if vibdata is not None:
             self.set_vibdata(*vibdata)
@@ -110,6 +109,7 @@
                                'the vibrated atoms. Use Atoms.set_masses()'
                                ' to set all masses to non-zero values.')
         self.im = np.repeat(m[self.indices] ** -0.5, 3)
+        self.ram = None
 
     def set_vibdata(self, hnu, modes):
       """Initialize with precalculated vibrational Eigenmodes and -vectors"""
@@ -117,9 +117,6 @@
       self.hnu = hnu
       self.modes = modes
       self.skip_read = True
-=======
-        self.ram = None
->>>>>>> 548becc5
 
     def run(self):
         """Run the vibration calculations.
