# encoding: utf-8
"""calculator.py - module for choosing a calculator."""

from __future__ import unicode_literals
from ase.gui.i18n import _

import ase.gui.ui as ui
import os
import numpy as np
from copy import copy

import ase
from ase.gui.progress import DefaultProgressIndicator, GpawProgressIndicator
from ase import Atoms
from ase.data import chemical_symbols
from ase.utils import basestring

pack = error = cancel_apply_ok = SetupWindow = 42

# Asap and GPAW may be imported if selected.

introtext = _("""\
To make most calculations on the atoms, a Calculator object must first
be associated with it.  ASE supports a number of calculators, supporting
different elements, and implementing different physical models for the
interatomic interactions.\
""")

# Informational text about the calculators
lj_info_txt = _("""\
The Lennard-Jones pair potential is one of the simplest
possible models for interatomic interactions, mostly
suitable for noble gasses and model systems.

Interactions are described by an interaction length and an
interaction strength.\
""")

emt_info_txt = _("""\
The EMT potential is a many-body potential, giving a
good description of the late transition metals crystalling
in the FCC crystal structure.  The elements described by the
main set of EMT parameters are Al, Ni, Cu, Pd, Ag, Pt, and
Au, the Al potential is however not suitable for materials
science application, as the stacking fault energy is wrong.

A number of parameter sets are provided.

<b>Default parameters:</b>

The default EMT parameters, as published in K. W. Jacobsen,
P. Stoltze and J. K. Nørskov, <i>Surf. Sci.</i> <b>366</b>, 394 (1996).

<b>Alternative Cu, Ag and Au:</b>

An alternative set of parameters for Cu, Ag and Au,
reoptimized to experimental data including the stacking
fault energies by Torben Rasmussen (partly unpublished).

<b>Ruthenium:</b>

Parameters for Ruthenium, as published in J. Gavnholt and
J. Schiøtz, <i>Phys. Rev. B</i> <b>77</b>, 035404 (2008).

<b>Metallic glasses:</b>

Parameters for MgCu and CuZr metallic glasses. MgCu
parameters are in N. P. Bailey, J. Schiøtz and
K. W. Jacobsen, <i>Phys. Rev. B</i> <b>69</b>, 144205 (2004).
CuZr in A. Paduraru, A. Kenoufi, N. P. Bailey and
J. Schiøtz, <i>Adv. Eng. Mater.</i> <b>9</b>, 505 (2007).
""")

aseemt_info_txt = _("""\
The EMT potential is a many-body potential, giving a
good description of the late transition metals crystalling
in the FCC crystal structure.  The elements described by the
main set of EMT parameters are Al, Ni, Cu, Pd, Ag, Pt, and
Au.  In addition, this implementation allows for the use of
H, N, O and C adatoms, although the description of these is
most likely not very good.

<b>This is the ASE implementation of EMT.</b> For large
simulations the ASAP implementation is more suitable; this
implementation is mainly to make EMT available when ASAP is
not installed.
""")

eam_info_txt = _("""\
The EAM/ADP potential is a many-body potential
implementation of the Embedded Atom Method and
equipotential plus the Angular Dependent Potential,
which is an extension of the EAM to include
directional bonds. EAM is suited for FCC metallic
bonding while the ADP is suited for metallic bonds
with some degree of directionality.

For EAM see M.S. Daw and M.I. Baskes,
Phys. Rev. Letters 50 (1983) 1285.

For ADP see Y. Mishin, M.J. Mehl, and
D.A. Papaconstantopoulos, Acta Materialia 53 2005
4029--4041.

Data for the potential is contained in a file in either LAMMPS Alloy
or ADP format which need to be loaded before use. The Interatomic
Potentials Repository Project at http://www.ctcms.nist.gov/potentials/
contains many suitable potential files.

For large simulations the LAMMPS calculator is more
suitable; this implementation is mainly to make EAM
available when LAMMPS is not installed or to develop
new EAM/ADP poentials by matching results using ab
initio.
""")

brenner_info_txt = _("""\
The Brenner potential is a reactive bond-order potential for
carbon and hydrocarbons.  As a bond-order potential, it takes
into account that carbon orbitals can hybridize in different
ways, and that carbon can form single, double and triple
bonds.  That the potential is reactive means that it can
handle gradual changes in the bond order as chemical bonds
are formed or broken.

The Brenner potential is implemented in Asap, based on a
C implentation published at http://www.rahul.net/pcm/brenner/ .

The potential is documented here:
  Donald W Brenner, Olga A Shenderova, Judith A Harrison,
  Steven J Stuart, Boris Ni and Susan B Sinnott:
  "A second-generation reactive empirical bond order (REBO)
  potential energy expression for hydrocarbons",
  J. Phys.: Condens. Matter 14 (2002) 783-802.
  doi: 10.1088/0953-8984/14/4/312
""")

gpaw_info_txt = _("""\
GPAW implements Density Functional Theory using a
<b>G</b>rid-based real-space representation of the wave
functions, and the <b>P</b>rojector <b>A</b>ugmented <b>W</b>ave
method for handling the core regions.
""")

aims_info_txt = _("""\
FHI-aims is an external package implementing density
functional theory and quantum chemical methods using
all-electron methods and a numeric local orbital basis set.
For full details, see http://www.fhi-berlin.mpg.de/aims/
or Comp. Phys. Comm. v180 2175 (2009). The ASE
documentation contains information on the keywords and
functionalities available within this interface.
""")

aims_pbc_warning_text = _("""\
WARNING:
Your system seems to have more than zero but less than
three periodic dimensions. Please check that this is
really what you want to compute. Assuming full
3D periodicity for this calculator.""")

vasp_info_txt = _("""\
VASP is an external package implementing density
functional functional theory using pseudopotentials
or the projector-augmented wave method together
with a plane wave basis set. For full details, see
http://cms.mpi.univie.ac.at/vasp/vasp/
""")

emt_parameters = (
    (_("Default (Al, Ni, Cu, Pd, Ag, Pt, Au)"), None),
    (_("Alternative Cu, Ag and Au"), "EMTRasmussenParameters"),
    (_("Ruthenium"), "EMThcpParameters"),
    (_("CuMg and CuZr metallic glass"), "EMTMetalGlassParameters"))


class SetCalculator:
    "Window for selecting a calculator."

    # List the names of the radio button attributes
    radios = ("none", "lj", "emt", "aseemt", "eam", "brenner", "gpaw", "aims",
              "vasp")
    # List the names of the parameter dictionaries
    paramdicts = (
        "lj_parameters",
        "eam_parameters",
        "gpaw_parameters",
        "aims_parameters", )
    # The name used to store parameters on the gui object
    classname = "SetCalculator"

    def __init__(self, gui):
        SetupWindow.__init__(self)
        self.set_title(_("Select calculator"))
        vbox = ui.VBox()

        # Intoductory text
        self.packtext(vbox, introtext)

        pack(vbox, [ui.Label(_("Calculator:"))])

        # No calculator (the default)
        self.none_radio = ui.RadioButton(None, _("None"))
        pack(vbox, [self.none_radio])

        # Lennard-Jones
        self.lj_radio = ui.RadioButton(self.none_radio,
                                       _("Lennard-Jones (ASAP)"))
        self.lj_setup = ui.Button(_("Setup"))
        self.lj_info = InfoButton(lj_info_txt)
        self.lj_setup.connect("clicked", self.lj_setup_window)
        self.pack_line(vbox, self.lj_radio, self.lj_setup, self.lj_info)

        # EMT
        self.emt_radio = ui.RadioButton(
            self.none_radio, _("EMT - Effective Medium Theory (ASAP)"))
        self.emt_setup = ui.combo_box_new_text()
        self.emt_param_info = {}
        for p in emt_parameters:
            self.emt_setup.append_text(p[0])
            self.emt_param_info[p[0]] = p[1]
        self.emt_setup.set_active(0)
        self.emt_info = InfoButton(emt_info_txt)
        self.pack_line(vbox, self.emt_radio, self.emt_setup, self.emt_info)

        # EMT (ASE implementation)
        self.aseemt_radio = ui.RadioButton(
            self.none_radio, _("EMT - Effective Medium Theory (ASE)"))
        self.aseemt_info = InfoButton(aseemt_info_txt)
        self.pack_line(vbox, self.aseemt_radio, None, self.aseemt_info)

        # EAM
        self.eam_radio = ui.RadioButton(
            self.none_radio,
            _("EAM - Embedded Atom Method/Angular Dependent Potential (ASE)"))
        self.eam_setup = ui.Button(_("Setup"))
        self.eam_setup.connect("clicked", self.eam_setup_window)
        self.eam_info = InfoButton(eam_info_txt)
        self.pack_line(vbox, self.eam_radio, self.eam_setup, self.eam_info)

        # Brenner potential
        self.brenner_radio = ui.RadioButton(self.none_radio,
                                            _("Brenner Potential (ASAP)"))
        self.brenner_info = InfoButton(brenner_info_txt)
        self.pack_line(vbox, self.brenner_radio, None, self.brenner_info)

        # GPAW
        self.gpaw_radio = ui.RadioButton(self.none_radio,
                                         _("Density Functional Theory (GPAW)"))
        self.gpaw_setup = ui.Button(_("Setup"))
        self.gpaw_info = InfoButton(gpaw_info_txt)
        self.gpaw_setup.connect("clicked", self.gpaw_setup_window)
        self.pack_line(vbox, self.gpaw_radio, self.gpaw_setup, self.gpaw_info)

        # FHI-aims
        self.aims_radio = ui.RadioButton(self.none_radio,
                                         _("Density Functional Theory "
                                           "(FHI-aims)"))
        self.aims_setup = ui.Button(_("Setup"))
        self.aims_info = InfoButton(aims_info_txt)
        self.aims_setup.connect("clicked", self.aims_setup_window)
        self.pack_line(vbox, self.aims_radio, self.aims_setup, self.aims_info)

        # VASP
        self.vasp_radio = ui.RadioButton(self.none_radio,
                                         _("Density Functional Theory "
                                           "(VASP)"))
        self.vasp_setup = ui.Button(_("Setup"))
        self.vasp_info = InfoButton(vasp_info_txt)
        self.vasp_setup.connect("clicked", self.vasp_setup_window)
        self.pack_line(vbox, self.vasp_radio, self.vasp_setup, self.vasp_info)

        # Buttons etc.
        pack(vbox, ui.Label(""))
        buts = cancel_apply_ok(
            cancel=lambda widget: self.destroy(), apply=self.apply, ok=self.ok)
        pack(vbox, [buts], end=True, bottom=True)
        self.check = ui.CheckButton(
            _("Check that the calculator is "
              "reasonable."))
        self.check.set_active(True)
        fr = ui.Frame()
        fr.add(self.check)
        fr.show_all()
        pack(vbox, [fr], end=True, bottom=True)

        # Finalize setup
        self.add(vbox)
        vbox.show()
        self.show()
        self.gui = gui
        self.load_state()

    def pack_line(self, box, radio, setup, info):
        hbox = ui.HBox()
        hbox.pack_start(radio, 0, 0)
        hbox.pack_start(ui.Label("  "), 0, 0)
        hbox.pack_end(info, 0, 0)
        if setup is not None:
            radio.connect("toggled", self.radio_toggled, setup)
            setup.set_sensitive(False)
            hbox.pack_end(setup, 0, 0)
        hbox.show_all()
        box.pack_start(hbox, 0, 0)

    def radio_toggled(self, radio, button):
        button.set_sensitive(radio.get_active())

    def lj_setup_window(self, widget):
        if not self.get_atoms():
            return
        lj_param = getattr(self, "lj_parameters", None)
        LJ_Window(self, lj_param, "lj_parameters")
        # When control is retuned, self.lj_parameters has been set.

    def eam_setup_window(self, widget):
        if not self.get_atoms():
            return
        eam_param = getattr(self, "eam_parameters", None)
        EAM_Window(self, eam_param, "eam_parameters")
        # When control is retuned, self.eam_parameters has been set.

    def gpaw_setup_window(self, widget):
        if not self.get_atoms():
            return
        gpaw_param = getattr(self, "gpaw_parameters", None)
        GPAW_Window(self, gpaw_param, "gpaw_parameters")
        # When control is retuned, self.gpaw_parameters has been set.

    def aims_setup_window(self, widget):
        if not self.get_atoms():
            return
        aims_param = getattr(self, "aims_parameters", None)
        AIMS_Window(self, aims_param, "aims_parameters")
        # When control is retuned, self.aims_parameters has been set.

    def vasp_setup_window(self, widget):
        if not self.get_atoms():
            return
        vasp_param = getattr(self, "vasp_parameters", None)
        VASP_Window(self, vasp_param, "vasp_parameters")
        # When control is retuned, self.vasp_parameters has been set.

    def get_atoms(self):
        "Make an atoms object from the active frame"
        images = self.gui.images
        frame = self.gui.frame
        if images.natoms < 1:
            error(_("No atoms present"))
            return False
        self.atoms = Atoms(
            positions=images.P[frame],
            symbols=images.Z,
            cell=images.A[frame],
            pbc=images.pbc,
            magmoms=images.M[frame])
        if not images.dynamic.all():
            from ase.constraints import FixAtoms
            self.atoms.set_constraint(FixAtoms(mask=1 - images.dynamic))
        return True

    def apply(self, *widget):
        if self.do_apply():
            self.save_state()
            return True
        else:
            return False

    def do_apply(self):
        nochk = not self.check.get_active()
        self.gui.simulation["progress"] = DefaultProgressIndicator()
        if self.none_radio.get_active():
            self.gui.simulation['calc'] = None
            return True
        elif self.lj_radio.get_active():
            if nochk or self.lj_check():
                self.choose_lj()
                return True
        elif self.emt_radio.get_active():
            if nochk or self.emt_check():
                self.choose_emt()
                return True
        elif self.aseemt_radio.get_active():
            if nochk or self.aseemt_check():
                self.choose_aseemt()
                return True
        elif self.eam_radio.get_active():
            if nochk or self.eam_check():
                self.choose_eam()
                return True
        elif self.brenner_radio.get_active():
            if nochk or self.brenner_check():
                self.choose_brenner()
                return True
        elif self.gpaw_radio.get_active():
            if nochk or self.gpaw_check():
                self.choose_gpaw()
                return True
        elif self.aims_radio.get_active():
            if nochk or self.aims_check():
                self.choose_aims()
                return True
        elif self.vasp_radio.get_active():
            if nochk or self.vasp_check():
                self.choose_vasp()
                return True
        return False

    def ok(self, *widget):
        if self.apply():
            self.destroy()

    def save_state(self):
        state = {}
        for r in self.radios:
            radiobutton = getattr(self, r + "_radio")
            if radiobutton.get_active():
                state["radio"] = r
        state["emtsetup"] = self.emt_setup.get_active()
        state["check"] = self.check.get_active()
        for p in self.paramdicts:
            if hasattr(self, p):
                state[p] = getattr(self, p)
        self.gui.module_state[self.classname] = state

    def load_state(self):
        try:
            state = self.gui.module_state[self.classname]
        except KeyError:
            return
        r = state["radio"]
        radiobutton = getattr(self, r + "_radio")
        radiobutton.set_active(True)
        self.emt_setup.set_active(state["emtsetup"])
        self.check.set_active(state["check"])
        for p in self.paramdicts:
            if p in state:
                setattr(self, p, state[p])

    def lj_check(self):
        try:
            import asap3
        except ImportError:
            error(_("ASAP is not installed. (Failed to import asap3)"))
            return False
        if not hasattr(self, "lj_parameters"):
            error(_("You must set up the Lennard-Jones parameters"))
            return False
        try:
            self.atoms.set_calculator(asap3.LennardJones(**self.lj_parameters))
        except (asap3.AsapError, TypeError, ValueError) as e:
            error(
                _("Could not create useful Lennard-Jones calculator."), str(e))
            return False
        return True

    def choose_lj(self):
        # Define a function on the fly!
        import asap3

        def lj_factory(p=self.lj_parameters, lj=asap3.LennardJones):
            return lj(**p)

        self.gui.simulation["calc"] = lj_factory

    def emt_get(self):
        import asap3
        provider_name = self.emt_setup.get_active_text()
        provider = self.emt_param_info[provider_name]
        if provider is not None:
            provider = getattr(asap3, provider)
        return (asap3.EMT, provider, asap3)

    def emt_check(self):
        if not self.get_atoms():
            return False
        try:
            emt, provider, asap3 = self.emt_get()
        except ImportError:
            error(_("ASAP is not installed. (Failed to import asap3)"))
            return False
        try:
            if provider is not None:
                self.atoms.set_calculator(emt(provider()))
            else:
                self.atoms.set_calculator(emt())
        except (asap3.AsapError, TypeError, ValueError) as e:
            error(_("Could not attach EMT calculator to the atoms."), str(e))
            return False
        return True

    def choose_emt(self):
        emt, provider, asap3 = self.emt_get()
        if provider is None:
            emt_factory = emt
        else:

            def emt_factory(emt=emt, prov=provider):
                return emt(prov())

        self.gui.simulation["calc"] = emt_factory

    def aseemt_check(self):
        return self.element_check("ASE EMT", [
            'H', 'Al', 'Cu', 'Ag', 'Au', 'Ni', 'Pd', 'Pt', 'C', 'N', 'O'
        ])

    def eam_check(self):
        from ase.calculators.eam import EAM
        if not hasattr(self, "eam_parameters"):
            error(_("You must set up the EAM parameters"))
            return False

        self.atoms.set_calculator(EAM(**self.eam_parameters))
        return self.element_check("EAM", self.atoms.get_calculator().elements)

    def choose_eam(self):
        from ase.calculators.eam import EAM

        def eam_factory(p=self.eam_parameters):
            calc = EAM(**p)
            return calc

        self.gui.simulation["calc"] = eam_factory

    def brenner_check(self):
        try:
            import asap3
            asap3  # silence pyflakes
        except ImportError:
            error(_("ASAP is not installed. (Failed to import asap3)"))
            return False
        return self.element_check("Brenner potential", ['H', 'C', 'Si'])

    def choose_brenner(self):
        import asap3
        self.gui.simulation["calc"] = asap3.BrennerPotential

    def choose_aseemt(self):
        import ase.calculators.emt
        self.gui.simulation["calc"] = ase.calculators.emt.EMT
        # In case Asap has been imported
        ase.calculators.emt.EMT.disabled = False

    def gpaw_check(self):
        try:
            import gpaw
            gpaw  # silence pyflakes
        except ImportError:
            error(_("GPAW is not installed. (Failed to import gpaw)"))
            return False
        if not hasattr(self, "gpaw_parameters"):
            error(_("You must set up the GPAW parameters"))
            return False
        return True

    def choose_gpaw(self):
        # This reuses the same GPAW object.
        try:
            import gpaw
        except ImportError:
            error(_("GPAW is not installed. (Failed to import gpaw)"))
            return False
        p = self.gpaw_parameters
        use = ["xc", "kpts", "mode"]
        if p["use_h"]:
            use.append("h")
        else:
            use.append("gpts")
        if p["mode"] == "lcao":
            use.append("basis")
        gpaw_param = {}
        for s in use:
            gpaw_param[s] = p[s]
        if p["use mixer"]:
            mx = getattr(gpaw, p["mixer"])
            mx_args = {}
            mx_arg_n = ["beta", "nmaxold", "weight"]
            if p["mixer"] == "MixerDiff":
                mx_arg_n.extend(["beta_m", "nmaxold_m", "weight_m"])
            for s in mx_arg_n:
                mx_args[s] = p[s]
            gpaw_param["mixer"] = mx(**mx_args)
        progress = GpawProgressIndicator()
        self.gui.simulation["progress"] = progress
        gpaw_param["txt"] = progress.get_gpaw_stream()
        gpaw_calc = gpaw.GPAW(**gpaw_param)

        def gpaw_factory(calc=gpaw_calc):
            return calc

        self.gui.simulation["calc"] = gpaw_factory

    def aims_check(self):
        if not hasattr(self, "aims_parameters"):
            error(_("You must set up the FHI-aims parameters"))
            return False
        return True

    def choose_aims(self):
        param = self.aims_parameters
        from ase.calculators.aims import Aims
        calc_aims = Aims(**param)

        def aims_factory(calc=calc_aims):
            return calc

        self.gui.simulation["calc"] = aims_factory

    def vasp_check(self):
        if not hasattr(self, "vasp_parameters"):
            error(_("You must set up the VASP parameters"))
            return False
        return True

    def choose_vasp(self):
        param = self.vasp_parameters
        from ase.calculators.vasp import Vasp
        calc_vasp = Vasp(**param)

        def vasp_factory(calc=calc_vasp):
            return calc

        self.gui.simulation["calc"] = vasp_factory

    def element_check(self, name, elements):
        "Check that all atoms are allowed"
        elements = [ase.data.atomic_numbers[s] for s in elements]
        elements_dict = {}
        for e in elements:
            elements_dict[e] = True
        if not self.get_atoms():
            return False
        try:
            for e in self.atoms.get_atomic_numbers():
                elements_dict[e]
        except KeyError:
            error(
                _("Element %(sym)s not allowed by the '%(name)s' calculator") %
                dict(
                    sym=ase.data.chemical_symbols[e], name=name))
            return False
        return True


class InfoButton:
    def __init__(self, txt):
        ui.Button.__init__(self, _("Info"))
        self.txt = txt
        self.connect('clicked', self.run)

    def run(self, widget):
        dialog = ui.MessageDialog(
            flags=ui.DIALOG_MODAL,
            type=ui.MESSAGE_INFO,
            buttons=ui.BUTTONS_CLOSE)
        dialog.set_markup(self.txt)
        dialog.connect('response', lambda x, y: dialog.destroy())
        dialog.show()


class LJ_Window:
    def __init__(self, owner, param, attrname):
        ui.Window.__init__(self)
        self.set_title(_("Lennard-Jones parameters"))
        self.owner = owner
        self.attrname = attrname
        atoms = owner.atoms
        atnos = atoms.get_atomic_numbers()
        found = {}
        for z in atnos:
            found[z] = True
        self.present = found.keys()
        self.present.sort()  # Sorted list of atomic numbers
        nelem = len(self.present)
        vbox = ui.VBox()
        label = ui.Label(_("Specify the Lennard-Jones parameters here"))
        pack(vbox, [label])
        pack(vbox, ui.Label(""))
        pack(vbox, [ui.Label(_("Epsilon (eV):"))])
        tbl, self.epsilon_adj = self.makematrix(self.present)
        pack(vbox, [tbl])
        pack(vbox, ui.Label(""))
        pack(vbox, [ui.Label(_(u"Sigma (Å):"))])
        tbl, self.sigma_adj = self.makematrix(self.present)
        pack(vbox, [tbl])
        # TRANSLATORS: Shift roughly means adjust (about a potential)
        self.modif = ui.CheckButton(_("Shift to make smooth at cutoff"))
        self.modif.set_active(True)
        pack(vbox, ui.Label(""))
        pack(vbox, self.modif)
        pack(vbox, ui.Label(""))
        butbox = ui.HButtonBox()
        cancel_but = ui.Button('Cancel')
        cancel_but.connect('clicked', lambda widget: self.destroy())
        ok_but = ui.Button('OK')
        ok_but.connect('clicked', self.ok)
        butbox.pack_start(cancel_but, 0, 0)
        butbox.pack_start(ok_but, 0, 0)
        butbox.show_all()
        pack(vbox, [butbox], end=True, bottom=True)
        vbox.show()
        self.add(vbox)

        # Now, set the parameters
        if param and param['elements'] == self.present:
            self.set_param(self.epsilon_adj, param["epsilon"], nelem)
            self.set_param(self.sigma_adj, param["sigma"], nelem)
            self.modif.set_active(param["modified"])

        self.show()
        self.grab_add()  # Lock all other windows

    def makematrix(self, present):
        nelem = len(present)
        adjdict = {}
        tbl = ui.Table(2 + nelem, 2 + nelem)
        for i in range(nelem):
            s = chemical_symbols[present[i]]
            tbl.attach(ui.Label(" " + str(present[i])), 0, 1, i, i + 1)
            tbl.attach(ui.Label("  " + s + " "), 1, 2, i, i + 1)
            tbl.attach(
                ui.Label(str(present[i])), i + 2, i + 3, 1 + nelem, 2 + nelem)
            tbl.attach(ui.Label(s), i + 2, i + 3, nelem, 1 + nelem)
            for j in range(i + 1):
                adj = ui.Adjustment(1.0, 0.0, 100.0, 0.1)
                spin = ui.SpinButton(adj, 0.1, 3)
                tbl.attach(spin, 2 + j, 3 + j, i, i + 1)
                adjdict[(i, j)] = adj
        tbl.show_all()
        return tbl, adjdict

    def set_param(self, adj, params, n):
        for i in range(n):
            for j in range(n):
                if j <= i:
                    adj[(i, j)].value = params[i, j]

    def get_param(self, adj, params, n):
        for i in range(n):
            for j in range(n):
                if j <= i:
                    params[i, j] = params[j, i] = adj[(i, j)].value

    def destroy(self):
        self.grab_remove()
        ui.Window.destroy(self)

    def ok(self, *args):
        params = {}
        params["elements"] = copy(self.present)
        n = len(self.present)
        eps = np.zeros((n, n))
        self.get_param(self.epsilon_adj, eps, n)
        sigma = np.zeros((n, n))
        self.get_param(self.sigma_adj, sigma, n)
        params["epsilon"] = eps
        params["sigma"] = sigma
        params["modified"] = self.modif.get_active()
        setattr(self.owner, self.attrname, params)
        self.destroy()


class EAM_Window:
    def __init__(self, owner, param, attrname):
        ui.Window.__init__(self)
        self.set_title(_("EAM parameters"))
        self.owner = owner
        self.attrname = attrname

        self.owner = owner
        atoms = owner.atoms
        self.natoms = len(atoms)

        vbox = ui.VBox()
        vbox.show()
        self.add(vbox)

        pack(vbox, ui.Label(""))
        butbox = ui.HButtonBox()
        import_potential_but = ui.Button(_("Import Potential"))
        import_potential_but.connect("clicked", self.import_potential)
        cancel_but = ui.Button('Cancel')
        cancel_but.connect('clicked', lambda widget: self.destroy())
        ok_but = ui.Button('OK')
        ok_but.connect('clicked', self.ok)

        butbox.pack_start(import_potential_but, 0, 0)
        butbox.pack_start(cancel_but, 0, 0)
        butbox.pack_start(ok_but, 0, 0)
        butbox.show_all()
        pack(vbox, [butbox], end=True, bottom=True)
        vbox.show()

        # Now, set the parameters
        if param:
            self.eam_file = param['potential']

        self.show()
        self.grab_add()  # Lock all other windows

    def ok(self, *args):
        if not hasattr(self.owner, "eam_parameters"):
            error(_("You need to import the potential file"))

        self.destroy()

    def import_potential(self, *args):
        dirname = "."
        filename = "Al99.eam.alloy"
        chooser = ui.FileChooserDialog(
            _('Import .alloy or .adp potential file ... '), None,
            ui.FILE_CHOOSER_ACTION_OPEN, ('Cancel', ui.RESPONSE_CANCEL, 'Open',
                                          ui.RESPONSE_OK))

        chooser.set_filename(dirname + filename)
        openr = chooser.run()

        if openr == ui.RESPONSE_OK:
            param = {}
            filename = chooser.get_filename()
            param['potential'] = filename
            setattr(self.owner, self.attrname, param)

        chooser.destroy()


class GPAW_Window:
    gpaw_xc_list = ['LDA', 'PBE', 'RPBE', 'revPBE']
    gpaw_xc_default = 'PBE'

    def __init__(self, owner, param, attrname):
        ui.Window.__init__(self)
        self.set_title(_("GPAW parameters"))
        self.owner = owner
        self.attrname = attrname
        atoms = owner.atoms
        self.ucell = atoms.get_cell()
        self.size = tuple([self.ucell[i, i] for i in range(3)])
        self.pbc = atoms.get_pbc()
        self.orthogonal = self.isorthogonal(self.ucell)
        self.natoms = len(atoms)

        vbox = ui.VBox()
        # label = ui.Label("Specify the GPAW parameters here")
        #pack(vbox, [label])

        # Print some info
        txt = _("%i atoms.\n") % (self.natoms, )
        if self.orthogonal:
            txt += _(
                u"Orthogonal unit cell: %.2f x %.2f x %.2f Å.") % self.size
        else:
            txt += _("Non-orthogonal unit cell:\n")
            txt += str(self.ucell)
        pack(vbox, [ui.Label(txt)])

        # XC potential
        self.xc = ui.combo_box_new_text()
        for i, x in enumerate(self.gpaw_xc_list):
            self.xc.append_text(x)
            if x == self.gpaw_xc_default:
                self.xc.set_active(i)
        pack(vbox, [ui.Label(_("Exchange-correlation functional: ")), self.xc])

        # Grid spacing
        self.radio_h = ui.RadioButton(None, _("Grid spacing"))
        self.h = ui.Adjustment(0.18, 0.0, 1.0, 0.01)
        self.h_spin = ui.SpinButton(self.h, 0, 2)
        pack(vbox,
             [self.radio_h, ui.Label(" h = "), self.h_spin, ui.Label(_(u"Å"))])
        self.radio_gpts = ui.RadioButton(self.radio_h, _("Grid points"))
        self.gpts = []
        self.gpts_spin = []
        for i in range(3):
            g = ui.Adjustment(4, 4, 1000, 4)
            s = ui.SpinButton(g, 0, 0)
            self.gpts.append(g)
            self.gpts_spin.append(s)
        self.gpts_hlabel = ui.Label("")
        self.gpts_hlabel_format = _(u"h<sub>eff</sub> = (%.3f, %.3f, %.3f) Å")
        pack(vbox, [
            self.radio_gpts, ui.Label(" gpts = ("), self.gpts_spin[0],
            ui.Label(", "), self.gpts_spin[1], ui.Label(", "),
            self.gpts_spin[2], ui.Label(")  "), self.gpts_hlabel
        ])
        self.radio_h.connect("toggled", self.radio_grid_toggled)
        self.radio_gpts.connect("toggled", self.radio_grid_toggled)
        self.radio_grid_toggled(None)
        for g in self.gpts:
            g.connect("value-changed", self.gpts_changed)
        self.h.connect("value-changed", self.h_changed)

        # K-points
        self.kpts = []
        self.kpts_spin = []
        for i in range(3):
            if self.pbc[i] and self.orthogonal:
                default = np.ceil(20.0 / self.size[i])
            else:
                default = 1
            g = ui.Adjustment(default, 1, 100, 1)
            s = ui.SpinButton(g, 0, 0)
            self.kpts.append(g)
            self.kpts_spin.append(s)
            if not self.pbc[i]:
                s.set_sensitive(False)
            g.connect("value-changed", self.k_changed)
        pack(vbox, [
            ui.Label(_("k-points  k = (")), self.kpts_spin[0], ui.Label(", "),
            self.kpts_spin[1], ui.Label(", "), self.kpts_spin[2], ui.Label(")")
        ])
        self.kpts_label = ui.Label("")
        self.kpts_label_format = _(u"k-points x size:  (%.1f, %.1f, %.1f) Å")
        pack(vbox, [self.kpts_label])
        self.k_changed()

        # Spin polarized
        self.spinpol = ui.CheckButton(_("Spin polarized"))
        pack(vbox, [self.spinpol])
        pack(vbox, ui.Label(""))

        # Mode and basis functions
        self.mode = ui.combo_box_new_text()
        self.mode.append_text(_("FD - Finite Difference (grid) mode"))
        self.mode.append_text(
            _("LCAO - Linear Combination of Atomic "
              "Orbitals"))
        self.mode.set_active(0)
        pack(vbox, [ui.Label(_("Mode: ")), self.mode])
        self.basis = ui.combo_box_new_text()
        self.basis.append_text(_("sz - Single Zeta"))
        self.basis.append_text(_("szp - Single Zeta polarized"))
        self.basis.append_text(_("dzp - Double Zeta polarized"))
        self.basis.set_active(2)  # dzp
        pack(vbox, [ui.Label(_("Basis functions: ")), self.basis])
        pack(vbox, ui.Label(""))
        self.mode.connect("changed", self.mode_changed)
        self.mode_changed()

        # Mixer
        self.use_mixer = ui.CheckButton(_("Non-standard mixer parameters"))
        pack(vbox, [self.use_mixer])
        self.radio_mixer = ui.RadioButton(None, "Mixer   ")
        self.radio_mixersum = ui.RadioButton(self.radio_mixer, "MixerSum   ")
        self.radio_mixerdiff = ui.RadioButton(self.radio_mixer, "MixerDiff")
        pack(vbox,
             [self.radio_mixer, self.radio_mixersum, self.radio_mixerdiff])
        self.beta_adj = ui.Adjustment(0.25, 0.0, 1.0, 0.05)
        self.beta_spin = ui.SpinButton(self.beta_adj, 0, 2)
        self.nmaxold_adj = ui.Adjustment(3, 1, 10, 1)
        self.nmaxold_spin = ui.SpinButton(self.nmaxold_adj, 0, 0)
        self.weight_adj = ui.Adjustment(50, 1, 500, 1)
        self.weight_spin = ui.SpinButton(self.weight_adj, 0, 0)
        pack(vbox, [
            ui.Label("beta = "), self.beta_spin, ui.Label("  nmaxold = "),
            self.nmaxold_spin, ui.Label("  weight = "), self.weight_spin
        ])
        self.beta_m_adj = ui.Adjustment(0.70, 0.0, 1.0, 0.05)
        self.beta_m_spin = ui.SpinButton(self.beta_m_adj, 0, 2)
        self.nmaxold_m_adj = ui.Adjustment(2, 1, 10, 1)
        self.nmaxold_m_spin = ui.SpinButton(self.nmaxold_m_adj, 0, 0)
        self.weight_m_adj = ui.Adjustment(10, 1, 500, 1)
        self.weight_m_spin = ui.SpinButton(self.weight_m_adj, 0, 0)
        pack(vbox, [
            ui.Label("beta_m = "), self.beta_m_spin,
            ui.Label("  nmaxold_m = "), self.nmaxold_m_spin,
            ui.Label("  weight_m = "), self.weight_m_spin
        ])
        for but in (self.spinpol, self.use_mixer, self.radio_mixer,
                    self.radio_mixersum, self.radio_mixerdiff):
            but.connect("clicked", self.mixer_changed)
        self.mixer_changed()

        # Eigensolver
        # Poisson-solver

        vbox.show()
        self.add(vbox)

        # Buttons at the bottom
        pack(vbox, ui.Label(""))
        butbox = ui.HButtonBox()
        cancel_but = ui.Button('Cancel')
        cancel_but.connect('clicked', lambda widget: self.destroy())
        ok_but = ui.Button('OK')
        ok_but.connect('clicked', self.ok)
        butbox.pack_start(cancel_but, 0, 0)
        butbox.pack_start(ok_but, 0, 0)
        butbox.show_all()
        pack(vbox, [butbox], end=True, bottom=True)

        # Set stored parameters
        if param:
            self.xc.set_active(param["xc#"])
            if param["use_h"]:
                self.radio_h.set_active(True)
            else:
                self.radio_gpts.set_active(True)
            for i in range(3):
                self.gpts[i].value = param["gpts"][i]
                self.kpts[i].value = param["kpts"][i]
            self.spinpol.set_active(param["spinpol"])
            self.mode.set_active(param["mode#"])
            self.basis.set_active(param["basis#"])
            self.use_mixer.set_active(param["use mixer"])
            getattr(self, "radio_" + param["mixer"].lower()).set_active(True)
            for t in ("beta", "nmaxold", "weight", "beta_m", "nmaxold_m",
                      "weight_m"):
                getattr(self, t + "_adj").value = param[t]

        self.show()
        self.grab_add()  # Lock all other windows

    def radio_grid_toggled(self, widget):
        hmode = self.radio_h.get_active()
        self.h_spin.set_sensitive(hmode)
        for s in self.gpts_spin:
            s.set_sensitive(not hmode)
        self.gpts_changed()

    def gpts_changed(self, *args):
        if self.radio_gpts.get_active():
            g = np.array([int(g.value) for g in self.gpts])
            size = np.array([self.ucell[i, i] for i in range(3)])
            txt = self.gpts_hlabel_format % tuple(size / g)
            self.gpts_hlabel.set_markup(txt)
        else:
            self.gpts_hlabel.set_markup("")

    def h_changed(self, *args):
        h = self.h.value
        for i in range(3):
            g = 4 * round(self.ucell[i, i] / (4 * h))
            self.gpts[i].value = g

    def k_changed(self, *args):
        size = [
            self.kpts[i].value *
            np.sqrt(np.vdot(self.ucell[i], self.ucell[i])) for i in range(3)
        ]
        self.kpts_label.set_text(self.kpts_label_format % tuple(size))

    def mode_changed(self, *args):
        self.basis.set_sensitive(self.mode.get_active() == 1)

    def mixer_changed(self, *args):
        radios = (self.radio_mixer, self.radio_mixersum, self.radio_mixerdiff)
        spin1 = (self.beta_spin, self.nmaxold_spin, self.weight_spin)
        spin2 = (self.beta_m_spin, self.nmaxold_m_spin, self.weight_m_spin)
        if self.use_mixer.get_active():
            # Mixer parameters can be specified.
            if self.spinpol.get_active():
                self.radio_mixer.set_sensitive(False)
                self.radio_mixersum.set_sensitive(True)
                self.radio_mixerdiff.set_sensitive(True)
                if self.radio_mixer.get_active():
                    self.radio_mixersum.set_active(True)
            else:
                self.radio_mixer.set_sensitive(True)
                self.radio_mixersum.set_sensitive(False)
                self.radio_mixerdiff.set_sensitive(False)
                self.radio_mixer.set_active(True)
            if self.radio_mixerdiff.get_active():
                active = spin1 + spin2
                passive = ()
            else:
                active = spin1
                passive = spin2
            for widget in active:
                widget.set_sensitive(True)
            for widget in passive:
                widget.set_sensitive(False)
        else:
            # No mixer parameters
            for widget in radios + spin1 + spin2:
                widget.set_sensitive(False)

    def isorthogonal(self, matrix):
        ortho = True
        for i in range(3):
            for j in range(3):
                if i != j and matrix[i][j] != 0.0:
                    ortho = False
        return ortho

    def ok(self, *args):
        param = {}
        param["xc"] = self.xc.get_active_text()
        param["xc#"] = self.xc.get_active()
        param["use_h"] = self.radio_h.get_active()
        param["h"] = self.h.value
        param["gpts"] = [int(g.value) for g in self.gpts]
        param["kpts"] = [int(k.value) for k in self.kpts]
        param["spinpol"] = self.spinpol.get_active()
        param["mode"] = self.mode.get_active_text().split()[0].lower()
        param["mode#"] = self.mode.get_active()
        param["basis"] = self.basis.get_active_text().split()[0].lower()
        param["basis#"] = self.basis.get_active()
        param["use mixer"] = self.use_mixer.get_active()
        if self.radio_mixer.get_active():
            m = "Mixer"
        elif self.radio_mixersum.get_active():
            m = "MixerSum"
        else:
            assert self.radio_mixerdiff.get_active()
            m = "MixerDiff"
        param["mixer"] = m
        for t in ("beta", "nmaxold", "weight", "beta_m", "nmaxold_m",
                  "weight_m"):
            param[t] = getattr(self, t + "_adj").value
        setattr(self.owner, self.attrname, param)
        self.destroy()


class AIMS_Window:
    aims_xc_cluster = [
        'pw-lda', 'pz-lda', 'pbe', 'pbesol', 'rpbe', 'revpbe', 'blyp', 'am05',
        'b3lyp', 'hse03', 'hse06', 'pbe0', 'pbesol0', 'hf', 'mp2'
    ]
    aims_xc_periodic = [
        'pw-lda', 'pz-lda', 'pbe', 'pbesol', 'rpbe', 'revpbe', 'blyp', 'am05'
    ]
    aims_xc_default = 'pbe'
    aims_relativity_list = ['none', 'atomic_zora', 'zora']
    aims_keyword_gui_list = [
        'xc', 'vdw_correction_hirshfeld', 'k_grid', 'spin', 'charge',
        'relativistic', 'sc_accuracy_etot', 'sc_accuracy_eev',
        'sc_accuracy_rho', 'sc_accuracy_forces', 'compute_forces',
        'run_command', 'species_dir', 'default_initial_moment'
    ]

    def __init__(self, owner, param, attrname):
        self.owner = owner
        self.attrname = attrname
        atoms = owner.atoms
        self.periodic = atoms.get_pbc().all()
        if not self.periodic and atoms.get_pbc().any():
            aims_periodic_warning = True
            self.periodic = True
        else:
            aims_periodic_warning = False
<<<<<<< HEAD
        from ase.calculators.aims import float_keys,exp_keys,string_keys,int_keys,bool_keys,list_keys
        self.aims_keyword_list =float_keys+exp_keys+string_keys+int_keys+bool_keys+list_keys
=======
        from ase.calculators.aims import (float_keys, exp_keys, string_keys,
                                          int_keys, bool_keys, list_keys,
                                          input_keys)
        self.aims_keyword_list = (float_keys + exp_keys + string_keys +
                                  int_keys + bool_keys + list_keys +
                                  input_keys)
>>>>>>> 6e6cebef
        self.expert_keywords = []

        natoms = len(atoms)
        ui.Window.__init__(self)
        self.set_title(_("FHI-aims parameters"))
        vbox = ui.VBox()
        vbox.set_border_width(5)
        # Print some info
        txt = _("%i atoms.\n") % (natoms)
        if self.periodic:
            self.ucell = atoms.get_cell()
            txt += _("Periodic geometry, unit cell is:\n")
            for i in range(3):
                txt += "(%8.3f %8.3f %8.3f)\n" % (
                    self.ucell[i][0], self.ucell[i][1], self.ucell[i][2])
            self.xc_list = self.aims_xc_periodic
        else:
            txt += _("Non-periodic geometry.\n")
            self.xc_list = self.aims_xc_cluster
        pack(vbox, [ui.Label(txt)])

        # XC functional & dispersion correction
        self.xc = ui.combo_box_new_text()
        self.xc_setup = False
        self.TS = ui.CheckButton(_("Hirshfeld-based dispersion correction"))
        pack(vbox, [ui.Label(_("Exchange-correlation functional: ")), self.xc])
        pack(vbox, [self.TS])
        pack(vbox, [ui.Label("")])

        # k-grid?
        if self.periodic:
            self.kpts = []
            self.kpts_spin = []
            for i in range(3):
                default = np.ceil(
                    20.0 / np.sqrt(np.vdot(self.ucell[i], self.ucell[i])))
                g = ui.Adjustment(default, 1, 100, 1)
                s = ui.SpinButton(g, 0, 0)
                self.kpts.append(g)
                self.kpts_spin.append(s)
                g.connect("value-changed", self.k_changed)
            pack(vbox, [
                ui.Label(_("k-points  k = (")), self.kpts_spin[0],
                ui.Label(", "), self.kpts_spin[1], ui.Label(", "),
                self.kpts_spin[2], ui.Label(")")
            ])
            self.kpts_label = ui.Label("")
            self.kpts_label_format = _(
                u"k-points x size:  (%.1f, %.1f, %.1f) Å")
            pack(vbox, [self.kpts_label])
            self.k_changed()
            pack(vbox, ui.Label(""))

        # Spin polarized, charge, relativity
        self.spinpol = ui.CheckButton(_("Spin / initial moment "))
        self.spinpol.connect('toggled', self.spinpol_changed)
        self.moment = ui.Adjustment(0, -100, 100, 0.1)
        self.moment_spin = ui.SpinButton(self.moment, 0, 0)
        self.moment_spin.set_digits(2)
        self.moment_spin.set_sensitive(False)
        self.charge = ui.Adjustment(0, -100, 100, 0.1)
        self.charge_spin = ui.SpinButton(self.charge, 0, 0)
        self.charge_spin.set_digits(2)
        self.relativity_type = ui.combo_box_new_text()
        for i, x in enumerate(self.aims_relativity_list):
            self.relativity_type.append_text(x)
        self.relativity_type.connect('changed', self.relativity_changed)
        self.relativity_threshold = ui.Entry(max=8)
        self.relativity_threshold.set_text('1.00e-12')
        self.relativity_threshold.set_sensitive(False)
        pack(vbox, [
            self.spinpol, self.moment_spin, ui.Label(_("   Charge")),
            self.charge_spin, ui.Label(_("   Relativity")),
            self.relativity_type, ui.Label(_(" Threshold")),
            self.relativity_threshold
        ])
        pack(vbox, ui.Label(""))

        # self-consistency criteria
        pack(vbox, [ui.Label(_("Self-consistency convergence:"))])
        self.sc_tot_energy = ui.Adjustment(1e-6, 1e-6, 1e0, 1e-6)
        self.sc_tot_energy_spin = ui.SpinButton(self.sc_tot_energy, 0, 0)
        self.sc_tot_energy_spin.set_digits(6)
        self.sc_tot_energy_spin.set_numeric(True)
        self.sc_sum_eigenvalue = ui.Adjustment(1e-3, 1e-6, 1e0, 1e-6)
        self.sc_sum_eigenvalue_spin = ui.SpinButton(self.sc_sum_eigenvalue, 0,
                                                    0)
        self.sc_sum_eigenvalue_spin.set_digits(6)
        self.sc_sum_eigenvalue_spin.set_numeric(True)
        self.sc_density = ui.Adjustment(1e-4, 1e-6, 1e0, 1e-6)
        self.sc_density_spin = ui.SpinButton(self.sc_density, 0, 0)
        self.sc_density_spin.set_digits(6)
        self.sc_density_spin.set_numeric(True)
        self.compute_forces = ui.CheckButton(_("Compute forces"))
        self.compute_forces.set_active(True)
        self.compute_forces.connect("toggled", self.compute_forces_toggled, "")
        self.sc_forces = ui.Adjustment(1e-4, 1e-6, 1e0, 1e-6)
        self.sc_forces_spin = ui.SpinButton(self.sc_forces, 0, 0)
        self.sc_forces_spin.set_numeric(True)
        self.sc_forces_spin.set_digits(6)
        # XXX: use ui.table for layout.  Spaces will not work well otherwise
        # (depend on fonts, widget style, ...)
        # TRANSLATORS: Don't care too much about these, just get approximately
        # the same string lengths
        pack(vbox, [
            ui.Label(_("Energy:                 ")), self.sc_tot_energy_spin,
            ui.Label(_(" eV   Sum of eigenvalues:  ")),
            self.sc_sum_eigenvalue_spin, ui.Label(_(" eV"))
        ])
        pack(vbox, [
            ui.Label(_("Electron density: ")), self.sc_density_spin,
            ui.Label(_("        Force convergence:  ")), self.sc_forces_spin,
            ui.Label(_(" eV/Ang  "))
        ])

        pack(vbox, [self.compute_forces])
        pack(vbox, ui.Label(""))

        swin = ui.ScrolledWindow()
        swin.set_border_width(0)
        swin.set_policy(ui.POLICY_AUTOMATIC, ui.POLICY_AUTOMATIC)

        self.expert_keyword_set = ui.Entry(max=55)
        self.expert_keyword_add = ui.Button('Add')
        self.expert_keyword_add.connect("clicked", self.expert_keyword_import)
        self.expert_keyword_set.connect("activate", self.expert_keyword_import)
        pack(vbox, [
            ui.Label(_("Additional keywords: ")), self.expert_keyword_set,
            self.expert_keyword_add
        ])

        self.expert_vbox = ui.VBox()
        vbox.pack_start(swin, True, True, 0)
        swin.add_with_viewport(self.expert_vbox)
        self.expert_vbox.get_parent().set_shadow_type(ui.SHADOW_NONE)
        self.expert_vbox.get_parent().set_size_request(-1, 100)
        swin.show()
        self.expert_vbox.show()
        pack(vbox, ui.Label(""))

        # run command and species defaults:
        pack(vbox, ui.Label(_('FHI-aims execution command: ')))
        self.run_command = pack(vbox, ui.Entry(max=0))
        pack(vbox, ui.Label(_('Directory for species defaults: ')))
        self.species_defaults = pack(vbox, ui.Entry(max=0))

        # set defaults from previous instance of the calculator, if applicable:
        if param is not None:
            self.set_param(param)
        else:
            self.set_defaults()

        # Buttons at the bottom
        pack(vbox, ui.Label(""))
        butbox = ui.HButtonBox()
        default_but = ui.Button(_("Set Defaults"))
        default_but.connect("clicked", self.set_defaults)
        import_control_but = ui.Button(_("Import control.in"))
        import_control_but.connect("clicked", self.import_control)
        export_control_but = ui.Button(_("Export control.in"))
        export_control_but.connect("clicked", self.export_control)
        cancel_but = ui.Button('Cancel')
        cancel_but.connect('clicked', lambda widget: self.destroy())
        ok_but = ui.Button('OK')
        ok_but.connect('clicked', self.ok)
        butbox.pack_start(default_but, 0, 0)
        butbox.pack_start(import_control_but, 0, 0)
        butbox.pack_start(export_control_but, 0, 0)
        butbox.pack_start(cancel_but, 0, 0)
        butbox.pack_start(ok_but, 0, 0)
        butbox.show_all()
        pack(vbox, [butbox], end=True, bottom=True)
        self.expert_vbox.show()
        vbox.show()
        self.add(vbox)
        self.show()
        self.grab_add()
        if aims_periodic_warning:
            error(aims_pbc_warning_text)

    def set_defaults(self, *args):
        atoms = self.owner.atoms.copy()
        if not self.xc_setup:
            self.xc_setup = True
            for i, x in enumerate(self.xc_list):
                self.xc.append_text(x)
        for i, x in enumerate(self.xc_list):
            if x == self.aims_xc_default:
                self.xc.set_active(i)
        self.TS.set_active(False)
        if self.periodic:
            self.ucell = atoms.get_cell()
            for i in range(3):
                default = np.ceil(
                    20.0 / np.sqrt(np.vdot(self.ucell[i], self.ucell[i])))
                self.kpts_spin[i].set_value(default)
        self.spinpol.set_active(False)
        self.moment.set_value(0)
        self.moment_spin.set_sensitive(False)
        self.charge.set_value(0)
        aims_relativity_default = 'none'
        for a in atoms:
            if a.number > 20:
                aims_relativity_default = 'atomic_zora'
        for i, x in enumerate(self.aims_relativity_list):
            if x == aims_relativity_default:
                self.relativity_type.set_active(i)
        self.sc_tot_energy.set_value(1e-6)
        self.sc_sum_eigenvalue.set_value(1e-3)
        self.sc_density.set_value(1e-4)
        self.sc_forces.set_value(1e-4)
        for key in self.expert_keywords:
            key[0].destroy()
            key[1].destroy()
            key[2].destroy()
            key[3] = False
        for child in self.expert_vbox.children():
            self.expert_vbox.remove(child)
        if 'AIMS_COMMAND' in os.environ:
            text = os.environ['AIMS_COMMAND']
        else:
            text = ""
        self.run_command.set_text(text)
        if 'AIMS_SPECIES_DIR' in os.environ:
            text = os.environ['AIMS_SPECIES_DIR']
        else:
            text = ""
        self.species_defaults.set_text(text)

    def set_attributes(self, *args):
        param = {}
        param["xc"] = self.xc.get_active_text()
        if self.periodic:
            param["k_grid"] = (int(self.kpts[0].value),
                               int(self.kpts[1].value),
                               int(self.kpts[2].value))
        if self.spinpol.get_active():
            param["spin"] = "collinear"
            param["default_initial_moment"] = self.moment.get_value()
        else:
            param["spin"] = "none"
            param["default_initial_moment"] = None
        param["vdw_correction_hirshfeld"] = self.TS.get_active()
        param["charge"] = self.charge.value
        param["relativistic"] = self.relativity_type.get_active_text()
        if param["relativistic"] == 'atomic_zora':
            param["relativistic"] += " scalar "
        if param["relativistic"] == 'zora':
            param["relativistic"] += (" scalar " +
                                      self.relativity_threshold.get_text())
        param["sc_accuracy_etot"] = self.sc_tot_energy.value
        param["sc_accuracy_eev"] = self.sc_sum_eigenvalue.value
        param["sc_accuracy_rho"] = self.sc_density.value
        param["compute_forces"] = self.compute_forces.get_active()
        param["sc_accuracy_forces"] = self.sc_forces.value
        param["run_command"] = self.run_command.get_text()
        param["species_dir"] = self.species_defaults.get_text()
<<<<<<< HEAD
        from ase.calculators.aims import float_keys,exp_keys,string_keys,int_keys,bool_keys,list_keys
=======
        from ase.calculators.aims import (float_keys, exp_keys, string_keys,
                                          int_keys, bool_keys, list_keys,
                                          input_keys)
>>>>>>> 6e6cebef
        for option in self.expert_keywords:
            if option[3]:
                # Set type of parameter according to which list it is in
                key = option[0].get_text().strip()
                val = option[1].get_text().strip()
                if key == 'output':
                    if 'output' in param:
                        param[key] += [val]
                    else:
                        param[key] = [val]
                elif key in float_keys or key in exp_keys:
                    param[key] = float(val)
                elif key in list_keys or key in string_keys:
                    param[key] = val
                elif key in int_keys:
                    param[key] = int(val)
                elif key in bool_keys:
                    param[key] = bool(val)
        setattr(self.owner, self.attrname, param)

    def set_param(self, param):
        if param["xc"] is not None:
            for i, x in enumerate(self.xc_list):
                if x == param["xc"]:
                    self.xc.set_active(i)
        if isinstance(param["vdw_correction_hirshfeld"], bool):
            self.TS.set_active(param["vdw_correction_hirshfeld"])
        if self.periodic and param["k_grid"] is not None:
            self.kpts[0].value = int(param["k_grid"][0])
            self.kpts[1].value = int(param["k_grid"][1])
            self.kpts[2].value = int(param["k_grid"][2])
        if param["spin"] is not None:
            self.spinpol.set_active(param["spin"] == "collinear")
            self.moment_spin.set_sensitive(param["spin"] == "collinear")
        if param["default_initial_moment"] is not None:
            self.moment.value = param["default_initial_moment"]
        if param["charge"] is not None:
            self.charge.value = param["charge"]
        if param["relativistic"] is not None:
            if isinstance(param["relativistic"], (tuple, list)):
                rel = param["relativistic"]
            else:
                rel = param["relativistic"].split()
            for i, x in enumerate(self.aims_relativity_list):
                if x == rel[0]:
                    self.relativity_type.set_active(i)
                    if x == 'zora':
                        self.relativity_threshold.set_text(rel[2])
                        self.relativity_threshold.set_sensitive(True)
        if param["sc_accuracy_etot"] is not None:
            self.sc_tot_energy.value = param["sc_accuracy_etot"]
        if param["sc_accuracy_eev"] is not None:
            self.sc_sum_eigenvalue.value = param["sc_accuracy_eev"]
        if param["sc_accuracy_rho"] is not None:
            self.sc_density.value = param["sc_accuracy_rho"]
        if param["compute_forces"] is not None:
            if param["compute_forces"]:
                if param["sc_accuracy_forces"] is not None:
                    self.sc_forces.value = param["sc_accuracy_forces"]
                self.compute_forces.set_active(param["compute_forces"])
            else:
                self.compute_forces.set_active(False)
        if param["run_command"] is not None:
            self.run_command.set_text(param["run_command"])
        if param["species_dir"] is not None:
            self.species_defaults.set_text(param["species_dir"])
        for (key, val) in param.items():
            if key in self.aims_keyword_list and key not in self.aims_keyword_gui_list:
                if val is not None:  # = existing "expert keyword"
                    if key == 'output':  # 'output' can be used more than once
                        options = val
                        if isinstance(options, basestring):
                            options = [options]
                        for arg in options:
                            self.expert_keyword_create([key] + [arg])
                    else:
                        if isinstance(val, basestring):
                            arg = [key] + val.split()
                        elif isinstance(val, (tuple, list)):
                            arg = [key] + [str(a) for a in val]
                        else:
                            arg = [key] + [str(val)]
                        self.expert_keyword_create(arg)

    def ok(self, *args):
        self.set_attributes(*args)
        self.destroy()

    def export_control(self, *args):
        filename = "control.in"
        chooser = ui.FileChooserDialog(
            _('Export parameters ... '), None, ui.FILE_CHOOSER_ACTION_SAVE,
            ('Cancel', ui.RESPONSE_CANCEL, 'Save', ui.RESPONSE_OK))
        chooser.set_filename(filename)
        save = chooser.run()
        if save == ui.RESPONSE_OK or save == ui.RESPONSE_SAVE:
            filename = chooser.get_filename()
            self.set_attributes(*args)
            param = getattr(self.owner, "aims_parameters")
            from ase.calculators.aims import Aims
            calc_temp = Aims(**param)
            atoms_temp = self.owner.atoms.copy()
            atoms_temp.set_calculator(calc_temp)
            atoms_temp.calc.write_control(file=filename)
            atoms_temp.calc.write_species(file=filename)
        chooser.destroy()

    def import_control(self, *args):
        filename = "control.in"
        chooser = ui.FileChooserDialog(
            _('Import control.in file ... '), None,
            ui.FILE_CHOOSER_ACTION_SAVE, ('Cancel', ui.RESPONSE_CANCEL, 'Save',
                                          ui.RESPONSE_OK))
        chooser.set_filename(filename)
        save = chooser.run()
        if save == ui.RESPONSE_OK:
            self.set_defaults()
            filename = chooser.get_filename()
            control = open(filename, 'r')
            while True:
                line = control.readline()
                if not line:
                    break
                if "List of parameters used to initialize the calculator:" in line:
                    control.readline()
                    from ase.io.aims import read_aims_calculator
                    calc = read_aims_calculator(control)
                    found_aims_calculator = True
            control.close()
            if found_aims_calculator:
                param = calc.float_params
                for key in calc.exp_params:
                    param[key] = calc.exp_params[key]
                for key in calc.string_params:
                    param[key] = calc.string_params[key]
                for key in calc.int_params:
                    param[key] = calc.int_params[key]
                for key in calc.bool_params:
                    param[key] = calc.bool_params[key]
                for key in calc.list_params:
                    param[key] = calc.list_params[key]
                for key in calc.input_parameters:
                    param[key] = calc.input_parameters[key]
                self.set_defaults()
                self.set_param(param)
        chooser.destroy()

    def k_changed(self, *args):
        size = [
            self.kpts[i].value *
            np.sqrt(np.vdot(self.ucell[i], self.ucell[i])) for i in range(3)
        ]
        self.kpts_label.set_text(self.kpts_label_format % tuple(size))

    def compute_forces_toggled(self, *args):
        self.sc_forces_spin.set_sensitive(self.compute_forces.get_active())

    def relativity_changed(self, *args):
        self.relativity_threshold.set_sensitive(
            self.relativity_type.get_active() == 2)

    def spinpol_changed(self, *args):
        self.moment_spin.set_sensitive(self.spinpol.get_active())

    def expert_keyword_import(self, *args):
        command = self.expert_keyword_set.get_text().split()
        if len(command) > 0 and command[
                0] in self.aims_keyword_list and not command[
                    0] in self.aims_keyword_gui_list:
            self.expert_keyword_create(command)
        elif command[0] in self.aims_keyword_gui_list:
            error(
                _("Please use the facilities provided in this window to "
                  "manipulate the keyword: %s!") % command[0])
        else:
            error(
                _("Don't know this keyword: %s\n"
                  "\nPlease check!\n\n"
                  "If you really think it should be available, "
                  "please add it to the top of ase/calculators/aims.py.") %
                command[0])
        self.expert_keyword_set.set_text("")

    def expert_keyword_create(self, command):
        key = command[0]
        argument = command[1]
        if len(command) > 2:
            for a in command[2:]:
                argument += ' ' + a
        index = len(self.expert_keywords)
        self.expert_keywords += [[
            ui.Label("    " + key + "  "), ui.Entry(max=45),
            ExpertDeleteButton(index), True
        ]]
        self.expert_keywords[index][1].set_text(argument)
        self.expert_keywords[index][2].connect('clicked',
                                               self.expert_keyword_delete)
        if not self.expert_vbox.get_children():
            table = ui.Table(1, 3)
            table.attach(self.expert_keywords[index][0], 0, 1, 0, 1, 0)
            table.attach(self.expert_keywords[index][1], 1, 2, 0, 1, 0)
            table.attach(self.expert_keywords[index][2], 2, 3, 0, 1, 0)
            table.show_all()
            pack(self.expert_vbox, table)
        else:
            table = self.expert_vbox.get_children()[0]
            nrows = table.get_property('n-rows')
            table.resize(nrows + 1, 3)
            table.attach(self.expert_keywords[index][0], 0, 1, nrows,
                         nrows + 1, 0)
            table.attach(self.expert_keywords[index][1], 1, 2, nrows,
                         nrows + 1, 0)
            table.attach(self.expert_keywords[index][2], 2, 3, nrows,
                         nrows + 1, 0)
            table.show_all()

    def expert_keyword_delete(self, button, *args):
        index = button.index  # which one to kill
        for i in [0, 1, 2]:
            self.expert_keywords[index][i].destroy()
        table = self.expert_vbox.get_children()[0]
        nrows = table.get_property('n-rows')
        table.resize(nrows - 1, 3)
        self.expert_keywords[index][3] = False


class ExpertDeleteButton:
    def __init__(self, index):
        ui.Button.__init__(self, 'Delete')
        alignment = self.get_children()[0]
        hbox = alignment.get_children()[0]
        #self.set_size_request(1, 3)
        image, label = hbox.get_children()
        if image is not None:
            label.set_text('Del')
        self.index = index


class VASP_Window:
    vasp_xc_list = ['PW91', 'PBE', 'LDA']
    vasp_xc_default = 'PBE'
    vasp_prec_default = 'Normal'

    def __init__(self, owner, param, attrname):
        self.owner = owner
        self.attrname = attrname
        atoms = owner.atoms
        self.periodic = atoms.get_pbc().all()
        self.vasp_keyword_gui_list = [
            'ediff', 'encut', 'ismear', 'ispin', 'prec', 'sigma'
        ]
        from ase.calculators.vasp import float_keys, exp_keys, string_keys, int_keys, bool_keys, list_keys, special_keys
        self.vasp_keyword_list = float_keys + exp_keys + string_keys + int_keys + bool_keys + list_keys + special_keys
        self.expert_keywords = []
        natoms = len(atoms)
        ui.Window.__init__(self)
        self.set_title(_("VASP parameters"))
        vbox = ui.VBox()
        vbox.set_border_width(5)
        # Print some info
        txt = _("%i atoms.\n") % natoms
        self.ucell = atoms.get_cell()
        txt += _("Periodic geometry, unit cell is: \n")
        for i in range(3):
            txt += "(%8.3f %8.3f %8.3f)\n" % (
                self.ucell[i][0], self.ucell[i][1], self.ucell[i][2])
        pack(vbox, [ui.Label(txt)])

        # XC functional ()
        self.xc = ui.combo_box_new_text()
        for i, x in enumerate(self.vasp_xc_list):
            self.xc.append_text(x)

        # Spin polarized
        self.spinpol = ui.CheckButton(_("Spin polarized"))

        pack(vbox, [
            ui.Label(_("Exchange-correlation functional: ")), self.xc,
            ui.Label("    "), self.spinpol
        ])
        pack(vbox, ui.Label(""))

        # k-grid
        self.kpts = []
        self.kpts_spin = []
        for i in range(3):
            default = np.ceil(20.0 /
                              np.sqrt(np.vdot(self.ucell[i], self.ucell[i])))
            g = ui.Adjustment(default, 1, 100, 1)
            s = ui.SpinButton(g, 0, 0)
            self.kpts.append(g)
            self.kpts_spin.append(s)
            g.connect("value-changed", self.k_changed)

        # Precision of calculation
        self.prec = ui.combo_box_new_text()
        for i, x in enumerate(['Low', 'Normal', 'Accurate']):
            self.prec.append_text(x)
            if x == self.vasp_prec_default:
                self.prec.set_active(i)

        # cutoff energy
        if 'VASP_PP_PATH' in os.environ:
            self.encut_min_default, self.encut_max_default = self.get_min_max_cutoff(
            )
        else:
            self.encut_max_default = 400.0
            self.encut_min_default = 100.0
        self.encut = ui.Adjustment(self.encut_max_default, 0, 9999, 10)
        self.encut_spin = ui.SpinButton(self.encut, 0, 0)
        self.encut_spin.set_digits(2)
        self.encut_spin.connect("value-changed", self.check_encut_warning)
        self.encut_warning = ui.Label("")

        pack(vbox, [
            ui.Label(_("k-points  k = (")), self.kpts_spin[0], ui.Label(", "),
            self.kpts_spin[1], ui.Label(", "), self.kpts_spin[2],
            ui.Label(_(")    Cutoff: ")), self.encut_spin,
            ui.Label(_("    Precision: ")), self.prec
        ])
        self.kpts_label = ui.Label("")
        self.kpts_label_format = _(
            u"k-points x size:  (%.1f, %.1f, %.1f) Å       ")
        pack(vbox, [self.kpts_label, self.encut_warning])
        self.k_changed()
        pack(vbox, ui.Label(""))

        self.ismear = ui.combo_box_new_text()
        for x in ['Fermi', 'Gauss', 'Methfessel-Paxton']:
            self.ismear.append_text(x)
        self.ismear.set_active(2)
        self.smearing_order = ui.Adjustment(2, 0, 9, 1)
        self.smearing_order_spin = ui.SpinButton(self.smearing_order, 0, 0)
        self.smearing_order_spin.set_digits(0)
        self.ismear.connect("changed", self.check_ismear_changed)
        self.sigma = ui.Adjustment(0.1, 0.001, 9.0, 0.1)
        self.sigma_spin = ui.SpinButton(self.sigma, 0, 0)
        self.sigma_spin.set_digits(3)
        pack(vbox, [
            ui.Label(_("Smearing: ")), self.ismear, ui.Label(_(" order: ")),
            self.smearing_order_spin, ui.Label(_(" width: ")), self.sigma_spin
        ])
        pack(vbox, ui.Label(""))

        self.ediff = ui.Adjustment(1e-4, 1e-6, 1e0, 1e-4)
        self.ediff_spin = ui.SpinButton(self.ediff, 0, 0)
        self.ediff_spin.set_digits(6)
        pack(vbox, [
            ui.Label(_("Self-consistency convergence: ")), self.ediff_spin,
            ui.Label(_(" eV"))
        ])
        pack(vbox, ui.Label(""))

        swin = ui.ScrolledWindow()
        swin.set_border_width(0)
        swin.set_policy(ui.POLICY_AUTOMATIC, ui.POLICY_AUTOMATIC)

        self.expert_keyword_set = ui.Entry(max=55)
        self.expert_keyword_add = ui.Button('Add')
        self.expert_keyword_add.connect("clicked", self.expert_keyword_import)
        self.expert_keyword_set.connect("activate", self.expert_keyword_import)
        pack(vbox, [
            ui.Label(_("Additional keywords: ")), self.expert_keyword_set,
            self.expert_keyword_add
        ])
        self.expert_vbox = ui.VBox()
        vbox.pack_start(swin, True, True, 0)
        swin.add_with_viewport(self.expert_vbox)
        self.expert_vbox.get_parent().set_shadow_type(ui.SHADOW_NONE)
        self.expert_vbox.get_parent().set_size_request(-1, 100)
        swin.show()
        self.expert_vbox.show()
        pack(vbox, ui.Label(""))

        # run command and location of POTCAR files:
        pack(vbox, ui.Label(_('VASP execution command: ')))
        self.run_command = pack(vbox, ui.Entry(max=0))
        if 'VASP_COMMAND' in os.environ:
            self.run_command.set_text(os.environ['VASP_COMMAND'])
        pack(vbox, ui.Label(_('Directory for species defaults: ')))
        self.pp_path = pack(vbox, ui.Entry(max=0))
        if 'VASP_PP_PATH' in os.environ:
            self.pp_path.set_text(os.environ['VASP_PP_PATH'])

        # Buttons at the bottom
        pack(vbox, ui.Label(""))
        butbox = ui.HButtonBox()
        set_default_but = ui.Button(_("Set Defaults"))
        set_default_but.connect("clicked", self.set_defaults)
        import_vasp_but = ui.Button(_("Import VASP files"))
        import_vasp_but.connect("clicked", self.import_vasp_files)
        export_vasp_but = ui.Button(_("Export VASP files"))
        export_vasp_but.connect("clicked", self.export_vasp_files)
        cancel_but = ui.Button('Cancel')
        cancel_but.connect('clicked', lambda widget: self.destroy())
        ok_but = ui.Button('OK')
        ok_but.connect('clicked', self.ok)
        butbox.pack_start(set_default_but, 0, 0)
        butbox.pack_start(import_vasp_but, 0, 0)
        butbox.pack_start(export_vasp_but, 0, 0)
        butbox.pack_start(cancel_but, 0, 0)
        butbox.pack_start(ok_but, 0, 0)
        butbox.show_all()
        pack(vbox, [butbox], end=True, bottom=True)
        vbox.show()
        self.add(vbox)
        self.show()
        self.grab_add()  # Lock all other windows

        self.load_attributes()

    def load_attributes(self, directory="."):
        """Sets values of fields of the window according to the values
        set inside the INCAR, KPOINTS and POTCAR file in 'directory'."""
        from os import chdir
        chdir(directory)

        # Try and load INCAR, in the current directory
        from ase.calculators.vasp import Vasp
        calc_temp = Vasp()
        try:
            calc_temp.read_incar("INCAR")
        except IOError:
            pass
        else:
            if calc_temp.spinpol:
                self.spinpol.set_active(True)
            else:
                self.spinpol.set_active(False)

            if calc_temp.float_params['encut']:
                self.encut.set_value(calc_temp.float_params['encut'])

            if calc_temp.int_params['ismear'] == -1:  # Fermi
                vasp_ismear_default = 'Fermi'
            elif calc_temp.int_params['ismear'] == 0:  # Gauss
                vasp_ismear_default = 'Gauss'
            elif calc_temp.int_params['ismear'] > 0:  # Methfessel-Paxton
                vasp_ismear_default = 'Methfessel-Paxton'
            else:
                vasp_ismear_default = None

            for i, x in enumerate(['Fermi', 'Gauss', 'Methfessel-Paxton']):
                if vasp_ismear_default == x:
                    self.ismear.set_active(i)

            if calc_temp.exp_params['ediff']:
                self.ediff.set_value(calc_temp.exp_params['ediff'])

            for i, x in enumerate(['Low', 'Normal', 'Accurate']):
                if x == calc_temp.string_params['prec']:
                    self.prec.set_active(i)

            if calc_temp.float_params['sigma']:
                self.sigma.set_value(calc_temp.float_params['sigma'])

            import copy
            all_params = copy.deepcopy(calc_temp.float_params)
            all_params.update(calc_temp.exp_params)
            all_params.update(calc_temp.string_params)
            all_params.update(calc_temp.int_params)
            all_params.update(calc_temp.bool_params)
            all_params.update(calc_temp.special_params)

            for (key, value) in all_params.items():
                if key in self.vasp_keyword_list \
                        and key not in self.vasp_keyword_gui_list \
                        and value is not None:
                    command = key + " " + str(value)
                    self.expert_keyword_create(command.split())

            for (key, value) in calc_temp.list_params.items():
                if key == "magmom" and value is not None:
                    command = key + " "
                    rep = 1
                    previous = value[0]
                    for v in value[1:]:
                        if v == previous:
                            rep += 1
                        else:
                            if rep > 1:
                                command += "%d*%f " % (rep, previous)
                            else:
                                command += "%f " % previous
                            rep = 1
                        previous = v
                    if rep > 1:
                        command += "%d*%f " % (rep, previous)
                    else:
                        command += "%f" % previous
                    self.expert_keyword_create(command.split())
                elif value is not None:
                    command = key + " "
                    for v in value:
                        command += str(v) + " "
                    self.expert_keyword_create(command.split())

        # Try and load POTCAR, in the current directory
        try:
            calc_temp.read_potcar()
        except IOError:
            pass
        else:
            #Set xc read from POTCAR
            for i, x in enumerate(self.vasp_xc_list):
                if x == calc_temp.input_params['xc']:
                    self.xc.set_active(i)

        # Try and load KPOINTS, in the current directory
        try:
            calc_temp.read_kpoints("KPOINTS")
        except IOError:
            pass
        else:
            # Set KPOINTS grid dimensions
            for i in range(3):
                self.kpts_spin[i].set_value(calc_temp.input_params['kpts'][i])

    def set_attributes(self, *args):
        self.param = {}
        self.param["xc"] = self.xc.get_active_text()
        self.param["prec"] = self.prec.get_active_text()
        self.param["kpts"] = (int(self.kpts[0].value), int(self.kpts[1].value),
                              int(self.kpts[2].value))
        self.param["encut"] = self.encut.value
        self.param["ediff"] = self.ediff.value
        self.param["ismear"] = self.get_ismear()
        self.param["sigma"] = self.sigma.value
        if self.spinpol.get_active():
            self.param["ispin"] = 2
        else:
            self.param["ispin"] = 1
        from ase.calculators.vasp import float_keys, exp_keys, string_keys, int_keys, bool_keys, list_keys, special_keys
        for option in self.expert_keywords:
            if option[
                    3]:  # set type of parameter accoding to which list it is in
                key = option[0].get_text().split()[0].strip()
                val = option[1].get_text().strip()
                if key in float_keys or key in exp_keys:
                    self.param[key] = float(val)
                elif key == "magmom":
                    val = val.replace("*", " * ")
                    c = val.split()
                    val = []
                    i = 0
                    while i < len(c):
                        if c[i] == "*":
                            b = val.pop()
                            i += 1
                            for j in range(int(b)):
                                val.append(float(c[i]))
                        else:
                            val.append(float(c[i]))
                        i += 1
                    self.param[key] = val
                elif key in list_keys:
                    c = val.split()
                    val = []
                    for i in c:
                        val.append(float(i))
                    self.param[key] = val
                elif key in string_keys or key in special_keys:
                    self.param[key] = val
                elif key in int_keys:
                    self.param[key] = int(val)
                elif key in bool_keys:
                    self.param[key] = bool(val)
        setattr(self.owner, self.attrname, self.param)
        os.environ['VASP_COMMAND'] = self.run_command.get_text()
        os.environ['VASP_PP_PATH'] = self.pp_path.get_text()

    def ok(self, *args):
        self.set_attributes(*args)
        self.destroy()

    def get_min_max_cutoff(self, *args):
        # determine the recommended energy cutoff limits
        from ase.calculators.vasp import Vasp
        calc_temp = Vasp()
        atoms_temp = self.owner.atoms.copy()
        calc_temp.initialize(atoms_temp)
        calc_temp.write_potcar(suffix='.check_energy_cutoff')
        enmin = -1e6
        enmax = -1e6
        for line in open("POTCAR.check_energy_cutoff", 'r').readlines():
            if "ENMIN" in line:
                enmax = max(enmax, float(line.split()[2].split(';')[0]))
                enmin = max(enmin, float(line.split()[5]))
        from os import system
        system("rm POTCAR.check_energy_cutoff")
        return enmin, enmax

    def k_changed(self, *args):
        size = [
            self.kpts[i].value *
            np.sqrt(np.vdot(self.ucell[i], self.ucell[i])) for i in range(3)
        ]
        self.kpts_label.set_text(self.kpts_label_format % tuple(size))

    def check_encut_warning(self, *args):
        if self.encut.value < self.encut_min_default:
            self.encut_warning.set_markup(
                _("<b>WARNING:</b> cutoff energy is lower than recommended minimum!"
                  ))
        else:
            self.encut_warning.set_markup("")

    def check_ismear_changed(self, *args):
        if self.ismear.get_active_text() == 'Methfessel-Paxton':
            self.smearing_order_spin.set_sensitive(True)
        else:
            self.smearing_order_spin.set_sensitive(False)

    def get_ismear(self, *args):
        type = self.ismear.get_active_text()
        if type == 'Methfessel-Paxton':
            ismear_value = self.smearing_order.value
        elif type == 'Fermi':
            ismear_value = -1
        else:
            ismear_value = 0
        return ismear_value

    def destroy(self):
        self.grab_remove()
        ui.Window.destroy(self)

    def set_defaults(self, *args):
        # Reset fields to what they were
        self.spinpol.set_active(False)

        for i, x in enumerate(['Low', 'Normal', 'Accurate']):
            if x == self.vasp_prec_default:
                self.prec.set_active(i)

        self.encut_spin.set_value(self.encut_max_default)

        self.ismear.set_active(2)
        self.smearing_order.set_value(2)
        self.ediff.set_value(1e-4)

        for child in self.expert_vbox.children():
            self.expert_vbox.remove(child)

        for i, x in enumerate(self.vasp_xc_list):
            if x == self.vasp_xc_default:
                self.xc.set_active(i)

        default = np.ceil(20.0 /
                          np.sqrt(np.vdot(self.ucell[i], self.ucell[i])))
        for i in range(3):
            self.kpts_spin[i].set_value(default)

    def import_vasp_files(self, *args):
        dirname = ""
        chooser = ui.FileChooserDialog(
            _('Import VASP input files: choose directory ... '), None,
            ui.FILE_CHOOSER_ACTION_SELECT_FOLDER, (
                'Cancel', ui.RESPONSE_CANCEL, 'Open', ui.RESPONSE_OK))
        chooser.set_filename(dirname)
        openr = chooser.run()
        if openr == ui.RESPONSE_OK or openr == ui.RESPONSE_SAVE:
            dirname = chooser.get_filename()
            self.load_attributes(dirname)
        chooser.destroy()

    def export_vasp_files(self, *args):
        filename = ""
        chooser = ui.FileChooserDialog(
            _('Export VASP input files: choose directory ... '), None,
            ui.FILE_CHOOSER_ACTION_SELECT_FOLDER, (
                'Cancel', ui.RESPONSE_CANCEL, 'Save', ui.RESPONSE_OK))
        chooser.set_filename(filename)
        save = chooser.run()
        if save == ui.RESPONSE_OK or save == ui.RESPONSE_SAVE:
            filename = chooser.get_filename()
            from os import chdir
            chdir(filename)
            self.set_attributes(*args)
            param = getattr(self.owner, "vasp_parameters")
            from ase.calculators.vasp import Vasp
            calc_temp = Vasp(**param)
            atoms_temp = self.owner.atoms.copy()
            atoms_temp.set_calculator(calc_temp)
            calc_temp.initialize(atoms_temp)
            calc_temp.write_incar(atoms_temp)
            calc_temp.write_potcar()
            calc_temp.write_kpoints()
            calc_temp.write_sort_file()
            from ase.io.vasp import write_vasp
            write_vasp(
                'POSCAR',
                calc_temp.atoms_sorted,
                symbol_count=calc_temp.symbol_count)
        chooser.destroy()

    def expert_keyword_import(self, *args):
        command = self.expert_keyword_set.get_text().split()
        if len(command) > 0 and command[
                0] in self.vasp_keyword_list and not command[
                    0] in self.vasp_keyword_gui_list:
            self.expert_keyword_create(command)
        elif command[0] in self.vasp_keyword_gui_list:
            error(
                _("Please use the facilities provided in this window to "
                  "manipulate the keyword: %s!") % command[0])
        else:
            error(
                _("Don't know this keyword: %s"
                  "\nPlease check!\n\n"
                  "If you really think it should be available, "
                  "please add it to the top of ase/calculators/vasp.py.") %
                command[0])
        self.expert_keyword_set.set_text("")

    def expert_keyword_create(self, command):
        key = command[0]
        if command[1] == "=":
            command.remove("=")
        argument = command[1]
        if len(command) > 2:
            for a in command[2:]:
                argument += ' ' + a
        index = len(self.expert_keywords)
        self.expert_keywords += [[
            ui.Label("    " + key + " = "), ui.Entry(max=55),
            ExpertDeleteButton(index), True
        ]]
        self.expert_keywords[index][1].set_text(argument)
        self.expert_keywords[index][2].connect('clicked',
                                               self.expert_keyword_delete)
        if not self.expert_vbox.get_children():
            table = ui.Table(1, 3)
            table.attach(self.expert_keywords[index][0], 0, 1, 0, 1, 0)
            table.attach(self.expert_keywords[index][1], 1, 2, 0, 1, 0)
            table.attach(self.expert_keywords[index][2], 2, 3, 0, 1, 0)
            table.show_all()
            pack(self.expert_vbox, table)
        else:
            table = self.expert_vbox.get_children()[0]
            nrows = table.get_property('n-rows')
            table.resize(nrows + 1, 3)
            table.attach(self.expert_keywords[index][0], 0, 1, nrows,
                         nrows + 1, 0)
            table.attach(self.expert_keywords[index][1], 1, 2, nrows,
                         nrows + 1, 0)
            table.attach(self.expert_keywords[index][2], 2, 3, nrows,
                         nrows + 1, 0)
            table.show_all()

    def expert_keyword_delete(self, button, *args):
        index = button.index  # which one to kill
        for i in [0, 1, 2]:
            self.expert_keywords[index][i].destroy()
        table = self.expert_vbox.get_children()[0]
        nrows = table.get_property('n-rows')
        table.resize(nrows - 1, 3)
        self.expert_keywords[index][3] = False<|MERGE_RESOLUTION|>--- conflicted
+++ resolved
@@ -1140,17 +1140,12 @@
             self.periodic = True
         else:
             aims_periodic_warning = False
-<<<<<<< HEAD
-        from ase.calculators.aims import float_keys,exp_keys,string_keys,int_keys,bool_keys,list_keys
-        self.aims_keyword_list =float_keys+exp_keys+string_keys+int_keys+bool_keys+list_keys
-=======
         from ase.calculators.aims import (float_keys, exp_keys, string_keys,
                                           int_keys, bool_keys, list_keys,
                                           input_keys)
         self.aims_keyword_list = (float_keys + exp_keys + string_keys +
                                   int_keys + bool_keys + list_keys +
                                   input_keys)
->>>>>>> 6e6cebef
         self.expert_keywords = []
 
         natoms = len(atoms)
@@ -1408,13 +1403,9 @@
         param["sc_accuracy_forces"] = self.sc_forces.value
         param["run_command"] = self.run_command.get_text()
         param["species_dir"] = self.species_defaults.get_text()
-<<<<<<< HEAD
-        from ase.calculators.aims import float_keys,exp_keys,string_keys,int_keys,bool_keys,list_keys
-=======
         from ase.calculators.aims import (float_keys, exp_keys, string_keys,
                                           int_keys, bool_keys, list_keys,
                                           input_keys)
->>>>>>> 6e6cebef
         for option in self.expert_keywords:
             if option[3]:
                 # Set type of parameter according to which list it is in
