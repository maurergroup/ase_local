import time
import warnings

from ase.units import Ang, fs
<<<<<<< HEAD
ps = fs*1000
v_unit = Ang / ps
=======
from ase.utils import reader, writer


v_unit = Ang / (1000.0 * fs)
>>>>>>> 87fa25cf


@reader
def read_aims(fd, apply_constraints=True):
    """Import FHI-aims geometry type files.

    Reads unitcell, atom positions and constraints from
    a geometry.in file.

    If geometric constraint (symmetry parameters) are in the file
    include that information in atoms.info["symmetry_block"]
    """

    lines = fd.readlines()
    return parse_geometry_lines(lines, apply_constraints=apply_constraints)


def parse_geometry_lines(lines, apply_constraints=True):

    from ase import Atoms
    from ase.constraints import (
        FixAtoms,
        FixCartesian,
        FixScaledParametricRelations,
        FixCartesianParametricRelations,
    )
    import numpy as np

    atoms = Atoms()

    positions = []
    cell = []
    symbols = []
    velocities = []
    magmoms = []
    symmetry_block = []
    charges = []
    fix = []
    fix_cart = []
    xyz = np.array([0, 0, 0])
    i = -1
    n_periodic = -1
    periodic = np.array([False, False, False])
    cart_positions, scaled_positions = False, False
    for line in lines:
        inp = line.split()
        if inp == []:
            continue
        if inp[0] in ["atom", "atom_frac"]:

            if inp[0] == "atom":
                cart_positions = True
            else:
                scaled_positions = True

            if xyz.all():
                fix.append(i)
            elif xyz.any():
                fix_cart.append(FixCartesian(i, xyz))
            floatvect = float(inp[1]), float(inp[2]), float(inp[3])
            positions.append(floatvect)
            symbols.append(inp[4])
            magmoms.append(0.0)
            charges.append(0.0)
            xyz = np.array([0, 0, 0])
            i += 1

        elif inp[0] == "lattice_vector":
            floatvect = float(inp[1]), float(inp[2]), float(inp[3])
            cell.append(floatvect)
            n_periodic = n_periodic + 1
            periodic[n_periodic] = True

        elif inp[0] == "initial_moment":
            magmoms[-1] = float(inp[1])

        elif inp[0] == "initial_charge":
            charges[-1] = float(inp[1])

        elif inp[0] == "constrain_relaxation":
            if inp[1] == ".true.":
                fix.append(i)
            elif inp[1] == "x":
                xyz[0] = 1
            elif inp[1] == "y":
                xyz[1] = 1
            elif inp[1] == "z":
                xyz[2] = 1

        elif inp[0] == "velocity":
            floatvect = [v_unit * float(l) for l in inp[1:4]]
            velocities.append(floatvect)

        elif inp[0] in [
            "symmetry_n_params",
            "symmetry_params",
            "symmetry_lv",
            "symmetry_frac",
        ]:
            symmetry_block.append(" ".join(inp))

    if xyz.all():
        fix.append(i)
    elif xyz.any():
        fix_cart.append(FixCartesian(i, xyz))

    if cart_positions and scaled_positions:
        raise Exception(
            "Can't specify atom positions with mixture of "
            "Cartesian and fractional coordinates"
        )
    elif scaled_positions and periodic.any():
        atoms = Atoms(
            symbols, scaled_positions=positions, cell=cell, pbc=periodic
        )
    else:
        atoms = Atoms(symbols, positions)

    if len(velocities) > 0:
        if len(velocities) != len(positions):
            raise Exception(
                "Number of positions and velocities have to coincide."
            )
        atoms.set_velocities(velocities)

    fix_params = []

    if len(symmetry_block) > 5:
        params = symmetry_block[1].split()[1:]

        lattice_expressions = []
        lattice_params = []

        atomic_expressions = []
        atomic_params = []

        n_lat_param = int(symmetry_block[0].split(" ")[2])

        lattice_params = params[:n_lat_param]
        atomic_params = params[n_lat_param:]

        for ll, line in enumerate(symmetry_block[2:]):
            expression = " ".join(line.split(" ")[1:])
            if ll < 3:
                lattice_expressions += expression.split(",")
            else:
                atomic_expressions += expression.split(",")

        fix_params.append(
            FixCartesianParametricRelations.from_expressions(
                list(range(3)),
                lattice_params,
                lattice_expressions,
                use_cell=True,
            )
        )

        fix_params.append(
            FixScaledParametricRelations.from_expressions(
                list(range(len(atoms))), atomic_params, atomic_expressions
            )
        )

    if any(magmoms):
        atoms.set_initial_magnetic_moments(magmoms)
    if any(charges):
        atoms.set_initial_charges(charges)

    if periodic.any():
        atoms.set_cell(cell)
        atoms.set_pbc(periodic)
    if len(fix):
        atoms.set_constraint([FixAtoms(indices=fix)] + fix_cart + fix_params)
    else:
        atoms.set_constraint(fix_cart + fix_params)

    if fix_params and apply_constraints:
        atoms.set_positions(atoms.get_positions())
    return atoms


@writer
def write_aims(
    fd,
    atoms,
    scaled=False,
    geo_constrain=False,
    velocities=False,
    ghosts=None,
    info_str=None,
    friction_atoms=None,
    wrap=False,
):
    """Method to write FHI-aims geometry files.

    Writes the atoms positions and constraints (only FixAtoms is
    supported at the moment).

    Args:
        fd: file object
            File to output structure to
        atoms: ase.atoms.Atoms
            structure to output to the file
        scaled: bool
            If True use fractional coordinates instead of Cartesian coordinates
        symmetry_block: list of str
            List of geometric constraints as defined in:
            https://arxiv.org/abs/1908.01610
        velocities: bool
            If True add the atomic velocity vectors to the file
        ghosts: list of Atoms
            A list of ghost atoms for the system
        info_str: str
            A string to be added to the header of the file
        wrap: bool
            Wrap atom positions to cell before writing
    """

    from ase.constraints import FixAtoms, FixCartesian

    import numpy as np
<<<<<<< HEAD
    if isinstance(atoms, (list, tuple)):
        if len(atoms) > 1:
            raise RuntimeError(
                "Don't know how to save more than "
                "one image to FHI-aims input"
            )
        else:
            atoms = atoms[0]
=======
>>>>>>> 87fa25cf

    if geo_constrain:
        if not scaled:
            warnings.warn(
                "Setting scaled to True because a symmetry_block is detected."
            )
            scaled = True

    fd.write("#=======================================================\n")
    if hasattr(fd, 'name'):
        fd.write("# FHI-aims file: " + fd.name + "\n")
    fd.write("# Created using the Atomic Simulation Environment (ASE)\n")
    fd.write("# " + time.asctime() + "\n")

    # If writing additional information is requested via info_str:
    if info_str is not None:
        fd.write("\n# Additional information:\n")
        if isinstance(info_str, list):
            fd.write("\n".join(["#  {}".format(s) for s in info_str]))
        else:
            fd.write("# {}".format(info_str))
        fd.write("\n")

    fd.write("#=======================================================\n")

    i = 0
    if atoms.get_pbc().any():
        for n, vector in enumerate(atoms.get_cell()):
            fd.write("lattice_vector ")
            for i in range(3):
                fd.write("%16.16f " % vector[i])
            fd.write("\n")
    fix_cart = np.zeros([len(atoms), 3])

    if atoms.get_velocities() is not None:
        write_velocities = True
        velocities = atoms.get_velocities()/v_unit
    else:
        write_velocities = False
    # else aims crashes anyways
    # better be more explicit
    # write_magmoms = np.any([a.magmom for a in atoms])

    if atoms.constraints:
        for constr in atoms.constraints:
            if isinstance(constr, FixAtoms):
                fix_cart[constr.index] = [1, 1, 1]
            elif isinstance(constr, FixCartesian):
                fix_cart[constr.a] = -constr.mask + 1

    #if ghosts is None:
    ghosts = np.zeros(len(atoms))
    #else:
        #assert len(ghosts) == len(atoms)
    if friction_atoms is None:
        friction_atoms = []

    if geo_constrain:
        wrap = False
    scaled_positions = atoms.get_scaled_positions(wrap=wrap)

    for i, atom in enumerate(atoms):
        if ghosts[i] == 1:
            atomstring = "empty "
        elif scaled:
            atomstring = "atom_frac "
        else:
            atomstring = "atom "
        fd.write(atomstring)
        if scaled:
            for pos in scaled_positions[i]:
                fd.write("%16.16f " % pos)
        else:
            for pos in atom.position:
                fd.write("%16.16f " % pos)
        fd.write(atom.symbol)
        fd.write('\n')
        # writing velocities to file
        if write_velocities:
            fd.write('velocity')
            for vel in velocities[i]:
                fd.write('%16.8f ' % vel)
            fd.write('\n')
        # (1) all coords are constrained:
        if fix_cart[i].all():
            fd.write("    constrain_relaxation .true.\n")
        # (2) some coords are constrained:
        elif fix_cart[i].any():
            xyz = fix_cart[i]
            for n in range(3):
                if xyz[n]:
                    fd.write("constrain_relaxation %s\n" % "xyz"[n])

        if atom.charge:
            fd.write("initial_charge %16.6f\n" % atom.charge)
        if i in friction_atoms:
            fd.write("calculate_friction .true.\n")
        if atom.magmom:
            fd.write("    initial_moment %16.6f\n" % atom.magmom)

        # Write velocities if this is wanted
        if velocities and atoms.get_velocities() is not None:
            fd.write(
                "    velocity {:.16f} {:.16f} {:.16f}\n".format(
                    *atoms.get_velocities()[i] / v_unit
                )
            )

    if geo_constrain:
        for line in get_sym_block(atoms):
            fd.write(line)


def get_sym_block(atoms):
    """Get symmetry block for Parametric constraints in atoms.constraints"""
    import numpy as np

    from ase.constraints import (
        FixScaledParametricRelations,
        FixCartesianParametricRelations,
    )

    # Initialize param/expressions lists
    atomic_sym_params = []
    lv_sym_params = []
    atomic_param_constr = np.zeros((len(atoms),), dtype="<U100")
    lv_param_constr = np.zeros((3,), dtype="<U100")

    # Populate param/expressions list
    for constr in atoms.constraints:
        if isinstance(constr, FixScaledParametricRelations):
            atomic_sym_params += constr.params

            if np.any(atomic_param_constr[constr.indices] != ""):
                warnings.warn(
                    "multiple parametric constraints defined for the same "
                    "atom, using the last one defined"
                )

            atomic_param_constr[constr.indices] = [
                ", ".join(expression) for expression in constr.expressions
            ]
        elif isinstance(constr, FixCartesianParametricRelations):
            lv_sym_params += constr.params

            if np.any(lv_param_constr[constr.indices] != ""):
                warnings.warn(
                    "multiple parametric constraints defined for the same "
                    "lattice vector, using the last one defined"
                )

            lv_param_constr[constr.indices] = [
                ", ".join(expression) for expression in constr.expressions
            ]

    if np.all(atomic_param_constr == "") and np.all(lv_param_constr == ""):
        return []

    # Check Constraint Parameters
    if len(atomic_sym_params) != len(np.unique(atomic_sym_params)):
        warnings.warn(
            "Some parameters were used across constraints, they will be "
            "combined in the aims calculations"
        )
        atomic_sym_params = np.unique(atomic_sym_params)

    if len(lv_sym_params) != len(np.unique(lv_sym_params)):
        warnings.warn(
            "Some parameters were used across constraints, they will be "
            "combined in the aims calculations"
        )
        lv_sym_params = np.unique(lv_sym_params)

    if np.any(atomic_param_constr == ""):
        raise IOError(
            "FHI-aims input files require all atoms have defined parametric "
            "constraints"
        )

    cell_inds = np.where(lv_param_constr == "")[0]
    for ind in cell_inds:
        lv_param_constr[ind] = "{:.16f}, {:.16f}, {:.16f}".format(
            *atoms.cell[ind]
        )

    n_atomic_params = len(atomic_sym_params)
    n_lv_params = len(lv_sym_params)
    n_total_params = n_atomic_params + n_lv_params

    sym_block = []
    if n_total_params > 0:
        sym_block.append("#" + "="*55 + "\n")
        sym_block.append("# Parametric constraints\n")
        sym_block.append("#" + "="*55 + "\n")
        sym_block.append(
            "symmetry_n_params {:d} {:d} {:d}\n".format(
                n_total_params, n_lv_params, n_atomic_params
            )
        )
        sym_block.append(
            "symmetry_params %s\n"
            % " ".join(lv_sym_params + atomic_sym_params)
        )

        for constr in lv_param_constr:
            sym_block.append("symmetry_lv {:s}\n".format(constr))

        for constr in atomic_param_constr:
            sym_block.append("symmetry_frac {:s}\n".format(constr))
    return sym_block


def _parse_atoms(fd, n_atoms, molecular_dynamics=False):
    """parse structure information from aims output to Atoms object"""
    from ase import Atoms, Atom

    next(fd)
    atoms = Atoms()
    for i in range(n_atoms):
        inp = next(fd).split()
        if "lattice_vector" in inp[0]:
            cell = []
            for i in range(3):
                cell += [[float(inp[1]), float(inp[2]), float(inp[3])]]
                inp = next(fd).split()
            atoms.set_cell(cell)
            inp = next(fd).split()
        atoms.append(Atom(inp[4], (inp[1], inp[2], inp[3])))
        if molecular_dynamics:
            inp = next(fd).split()

    return atoms


@reader
def read_aims_output(fd, index=-1):
    """Import FHI-aims output files with all data available, i.e.
    relaxations, MD information, force information etc etc etc."""
    from ase import Atoms, Atom
    from ase.calculators.singlepoint import SinglePointCalculator
    from ase.constraints import FixAtoms, FixCartesian

    molecular_dynamics = False
    cell = []
    images = []
    fix = []
    fix_cart = []
    f = None
    pbc = False
    found_aims_calculator = False
    stress = None
    for line in fd:
        # if "List of parameters used to initialize the calculator:" in line:
        #     next(fd)
        #     calc = read_aims_calculator(fd)
        #     calc.out = filename
        #     found_aims_calculator = True
        if "| Number of atoms                   :" in line:
            inp = line.split()
            n_atoms = int(inp[5])
        if "| Unit cell:" in line:
            if not pbc:
                pbc = True
                for i in range(3):
                    inp = next(fd).split()
                    cell.append([inp[1], inp[2], inp[3]])
        if "Found relaxation constraint for atom" in line:
            xyz = [0, 0, 0]
            ind = int(line.split()[5][:-1]) - 1
            if "All coordinates fixed" in line:
                if ind not in fix:
                    fix.append(ind)
            if "coordinate fixed" in line:
                coord = line.split()[6]
                if coord == "x":
                    xyz[0] = 1
                elif coord == "y":
                    xyz[1] = 1
                elif coord == "z":
                    xyz[2] = 1
                keep = True
                for n, c in enumerate(fix_cart):
                    if ind == c.a:
                        keep = False
                if keep:
                    fix_cart.append(FixCartesian(ind, xyz))
                else:
                    fix_cart[n].mask[xyz.index(1)] = 0

        if "Atomic structure:" in line and not molecular_dynamics:
            next(fd)
            atoms = Atoms()
            for _ in range(n_atoms):
                inp = next(fd).split()
                atoms.append(Atom(inp[3], (inp[4], inp[5], inp[6])))

        if "Complete information for previous time-step:" in line:
            molecular_dynamics = True

        if "Updated atomic structure:" in line and not molecular_dynamics:
            atoms = _parse_atoms(fd, n_atoms=n_atoms)
        elif "Atomic structure (and velocities)" in line:
            next(fd)
            atoms = Atoms()
            velocities = []
            for i in range(n_atoms):
                inp = next(fd).split()
                atoms.append(Atom(inp[4], (inp[1], inp[2], inp[3])))
                inp = next(fd).split()
                floatvect = [v_unit * float(l) for l in inp[1:4]]
                velocities.append(floatvect)
            atoms.set_velocities(velocities)
            if len(fix):
                atoms.set_constraint([FixAtoms(indices=fix)] + fix_cart)
            else:
                atoms.set_constraint(fix_cart)
            images.append(atoms)

        # if we enter here, the SocketIO/PIMD Wrapper was used
        elif (
            "Atomic structure that "
            "was used in the preceding time step of the wrapper"
        ) in line:
            # parse atoms and add calculator information, i.e., the energies
            # and forces that were already collected
            atoms = _parse_atoms(fd, n_atoms=n_atoms)
            results = images[-1].calc.results
            atoms.calc = SinglePointCalculator(atoms, **results)

            # replace last image with updated atoms
            images[-1] = atoms

            # make sure `atoms` does not point to `images[-1` later on
            atoms = atoms.copy()

        # FlK: add analytical stress and replace stress=None
        if "Analytical stress tensor - Symmetrized" in line:
            # scroll to significant lines
            for _ in range(4):
                next(fd)
            stress = []
            for _ in range(3):
                inp = next(fd)
                stress.append([float(i) for i in inp.split()[2:5]])

        if "Total atomic forces" in line:
            f = []
            for i in range(n_atoms):
                inp = next(fd).split()
                # FlK: use inp[-3:] instead of inp[1:4] to make sure this works
                # when atom number is not preceded by a space.
                f.append([float(i) for i in inp[-3:]])
            if not found_aims_calculator:
                e = images[-1].get_potential_energy()
                # FlK: Add the stress if it has been computed
                if stress is None:
                    calc = SinglePointCalculator(atoms, energy=e, forces=f)
                else:
                    calc = SinglePointCalculator(
                        atoms, energy=e, forces=f, stress=stress
                    )
                images[-1].calc = calc
            e = None
            f = None

        if "Total energy corrected" in line:
            e = float(line.split()[5])
            if pbc:
                atoms.set_cell(cell)
                atoms.pbc = True
            if not found_aims_calculator:
                atoms.calc = SinglePointCalculator(atoms, energy=e)
            if not molecular_dynamics:
                if len(fix):
                    atoms.set_constraint([FixAtoms(indices=fix)] + fix_cart)
                else:
                    atoms.set_constraint(fix_cart)
                images.append(atoms)
            e = None
            # if found_aims_calculator:
            # calc.set_results(images[-1])
            # images[-1].calc = calc

        # FlK: add stress per atom
        if "Per atom stress (eV) used for heat flux calculation" in line:
            # scroll to boundary
            next(l for l in fd if "-------------" in l)

            stresses = []
            for l in [next(fd) for _ in range(n_atoms)]:
                # Read stresses
                xx, yy, zz, xy, xz, yz = [float(d) for d in l.split()[2:8]]
                stresses.append([[xx, xy, xz], [xy, yy, yz], [xz, yz, zz]])

            if not found_aims_calculator:
                e = images[-1].get_potential_energy()
                f = images[-1].get_forces()
                stress = images[-1].get_stress(voigt=False)

                calc = SinglePointCalculator(
                    atoms, energy=e, forces=f, stress=stress, stresses=stresses
                )
                images[-1].calc = calc

    fd.close()
    if molecular_dynamics:
        images = images[1:]

    # return requested images, code borrowed from ase/io/trajectory.py
    if isinstance(index, int):
        return images[index]
    else:
        step = index.step or 1
        if step > 0:
            start = index.start or 0
            if start < 0:
                start += len(images)
            stop = index.stop or len(images)
            if stop < 0:
                stop += len(images)
        else:
            if index.start is None:
                start = len(images) - 1
            else:
                start = index.start
                if start < 0:
                    start += len(images)
            if index.stop is None:
                stop = -1
            else:
                stop = index.stop
                if stop < 0:
                    stop += len(images)
        return [images[i] for i in range(start, stop, step)]<|MERGE_RESOLUTION|>--- conflicted
+++ resolved
@@ -2,15 +2,10 @@
 import warnings
 
 from ase.units import Ang, fs
-<<<<<<< HEAD
-ps = fs*1000
-v_unit = Ang / ps
-=======
 from ase.utils import reader, writer
 
 
 v_unit = Ang / (1000.0 * fs)
->>>>>>> 87fa25cf
 
 
 @reader
@@ -232,17 +227,6 @@
     from ase.constraints import FixAtoms, FixCartesian
 
     import numpy as np
-<<<<<<< HEAD
-    if isinstance(atoms, (list, tuple)):
-        if len(atoms) > 1:
-            raise RuntimeError(
-                "Don't know how to save more than "
-                "one image to FHI-aims input"
-            )
-        else:
-            atoms = atoms[0]
-=======
->>>>>>> 87fa25cf
 
     if geo_constrain:
         if not scaled:
