--- conflicted
+++ resolved
@@ -94,11 +94,7 @@
     return atoms
 
 
-<<<<<<< HEAD
-def write_aims(filename, atoms, ghosts=None, friction_atoms=None):
-=======
-def write_aims(filename, atoms, scaled=False, ghosts=None):
->>>>>>> 5c2280a8
+def write_aims(filename, atoms, scaled=False, ghosts=None, friction_atoms=None):
     """Method to write FHI-aims geometry files.
 
     Writes the atoms positions and constraints (only FixAtoms is
@@ -149,12 +145,9 @@
         ghosts = np.zeros(len(atoms))
     else:
         assert len(ghosts) == len(atoms)
-<<<<<<< HEAD
     if friction_atoms is None:
         friction_atoms = []
-=======
     scaled_positions = atoms.get_scaled_positions()
->>>>>>> 5c2280a8
     for i, atom in enumerate(atoms):
         if ghosts[i] == 1:
             atomstring = 'empty '
