--- conflicted
+++ resolved
@@ -1295,14 +1295,10 @@
 
 class UnitCellFilter(Filter):
     """Modify the supercell and the atom positions. """
-<<<<<<< HEAD
-    def __init__(self, atoms, mask=None, weight=1., pressure=0.0):
-=======
-    def __init__(self, atoms, mask=None,
+    def __init__(self, atoms, mask=None, weight=1., pressure=0.0,
                  cell_factor=None,
                  hydrostatic_strain=False,
                  constant_volume=False):
->>>>>>> 548becc5
         """Create a filter that returns the atomic forces and unit cell
         stresses together, so they can simultaneously be minimized.
 
@@ -1459,8 +1455,20 @@
         if self.hydrostatic_strain:
             vtr = virial.trace()
             virial = np.diag([vtr / 3.0, vtr / 3.0, vtr / 3.0])
-
-<<<<<<< HEAD
+        
+        # Zero out components corresponding to fixed lattice elements
+        if (self.mask != 1.0).any():
+            virial *= self.mask
+
+        if self.constant_volume:
+            vtr = virial.trace()
+            np.fill_diagonal(virial, np.diag(virial) - vtr / 3.0)
+
+        natoms = len(self.atoms)
+        forces = np.zeros((natoms + 3, 3))
+        forces[:natoms] = atoms_forces
+        forces[natoms:] = virial / self.cell_factor
+
         derivCellVol = np.zeros([3,3])
         cell = self.atoms.get_cell()
         derivCellVol[0,0] = cell[1,1]*cell[2,2]-cell[2,1]*cell[1,2]
@@ -1489,7 +1497,12 @@
         stress_forces = -((self.stress * self.mask).reshape((2, 3)) *
                           self.stress_renorm)
         all_forces[natoms:, :] = stress_forces * self.weight
+        
         return all_forces
+
+
+    def get_stress(self):
+        raise PropertyNotImplementedError
 
     def get_potential_energy(self):
         self.pressure = (self.stress[0]+self.stress[1]+self.stress[2])/3.0
@@ -1497,24 +1510,6 @@
         # print self.atoms.get_volume()
         return self.atoms.get_potential_energy() +\
                 (self.pressure)*self.atoms.get_volume()
-=======
-        # Zero out components corresponding to fixed lattice elements
-        if (self.mask != 1.0).any():
-            virial *= self.mask
-
-        if self.constant_volume:
-            vtr = virial.trace()
-            np.fill_diagonal(virial, np.diag(virial) - vtr / 3.0)
-
-        natoms = len(self.atoms)
-        forces = np.zeros((natoms + 3, 3))
-        forces[:natoms] = atoms_forces
-        forces[natoms:] = virial / self.cell_factor
-        return forces
-
-    def get_stress(self):
-        raise PropertyNotImplementedError
->>>>>>> 548becc5
 
     def has(self, x):
         return self.atoms.has(x)
