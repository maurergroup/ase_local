from __future__ import division, print_function
from math import sqrt
from ase.geometry import find_mic
from ase.calculators.calculator import PropertyNotImplementedError

import numpy as np

__all__ = ['FixCartesian', 'FixBondLength', 'FixedMode', 'FixConstraintSingle',
           'FixAtoms', 'UnitCellFilter', 'FixScaled', 'StrainFilter',
           'FixedPlane', 'Filter', 'FixConstraint', 'FixedLine',
           'FixBondLengths', 'FixInternals', 'Hookean', 'ExternalForce']


def dict2constraint(dct):
    if dct['name'] not in __all__:
        raise ValueError
    return globals()[dct['name']](**dct['kwargs'])


def slice2enlist(s, n):
    """Convert a slice object into a list of (new, old) tuples."""
    if isinstance(s, slice):
        return enumerate(range(*s.indices(n)))
    return enumerate(s)


def constrained_indices(atoms, only_include=None):
    """Returns a list of indices for the atoms that are constrained
    by a constraint that is applied.  By setting only_include to a
    specific type of constraint you can make it only look for that
    given constraint.
    """
    indices = []
    for constraint in atoms.constraints:
        if only_include is not None:
            if not isinstance(constraint, only_include):
                continue
        indices.extend(np.array(constraint.get_indices()))
    return np.array(np.unique(indices))


class FixConstraint:
    """Base class for classes that fix one or more atoms in some way."""

    def index_shuffle(self, atoms, ind):
        """Change the indices.

        When the ordering of the atoms in the Atoms object changes,
        this method can be called to shuffle the indices of the
        constraints.

        ind -- List or tuple of indices.

        """
        raise NotImplementedError

    def repeat(self, m, n):
        """ basic method to multiply by m, needs to know the length
        of the underlying atoms object for the assignment of
        multiplied constraints to work.
        """
        msg = ("Repeat is not compatible with your atoms' constraints."
               ' Use atoms.set_constraint() before calling repeat to '
               'remove your constraints.')
        raise NotImplementedError(msg)

    def adjust_momenta(self, atoms, momenta):
        """Adjusts momenta in identical manner to forces."""
        self.adjust_forces(atoms, momenta)

    def copy(self):
        return dict2constraint(self.todict().copy())


class FixConstraintSingle(FixConstraint):
    """Base class for classes that fix a single atom."""

    def __init__(self, a):
        self.a = a

    def index_shuffle(self, atoms, ind):
        """The atom index must be stored as self.a."""
        newa = None   # Signal error
        if self.a < 0:
            self.a += len(atoms)
        for new, old in slice2enlist(ind, len(atoms)):
            if old == self.a:
                newa = new
                break
        if newa is None:
            raise IndexError('Constraint not part of slice')
        self.a = newa

    def get_indices(self):
        return [self.a]


class FixAtoms(FixConstraint):
    """Constraint object for fixing some chosen atoms."""

    def __init__(self, indices=None, mask=None):
        """Constrain chosen atoms.

        Parameters
        ----------
        indices : list of int
           Indices for those atoms that should be constrained.
        mask : list of bool
           One boolean per atom indicating if the atom should be
           constrained or not.

        Examples
        --------
        Fix all Copper atoms:

        >>> mask = [s == 'Cu' for s in atoms.get_chemical_symbols()]
        >>> c = FixAtoms(mask=mask)
        >>> atoms.set_constraint(c)

        Fix all atoms with z-coordinate less than 1.0 Angstrom:

        >>> c = FixAtoms(mask=atoms.positions[:, 2] < 1.0)
        >>> atoms.set_constraint(c)
        """

        if indices is None and mask is None:
            raise ValueError('Use "indices" or "mask".')
        if indices is not None and mask is not None:
            raise ValueError('Use only one of "indices" and "mask".')

        if mask is not None:
            indices = np.arange(len(mask))[np.asarray(mask, bool)]
        else:
            # Check for duplicates:
            srt = np.sort(indices)
            if (np.diff(srt) == 0).any():
                raise ValueError(
                    'FixAtoms: The indices array contained duplicates. '
                    'Perhaps you wanted to specify a mask instead, but '
                    'forgot the mask= keyword.')
        self.index = np.asarray(indices, int)

        if self.index.ndim != 1:
            raise ValueError('Wrong argument to FixAtoms class!')

        self.removed_dof = 3 * len(self.index)

    def adjust_positions(self, atoms, new):
        new[self.index] = atoms.positions[self.index]

    def adjust_forces(self, atoms, forces):
        forces[self.index] = 0.0

    def index_shuffle(self, atoms, ind):
        # See docstring of superclass
        index = []
        for new, old in slice2enlist(ind, len(atoms)):
            if old in self.index:
                index.append(new)
        if len(index) == 0:
            raise IndexError('All indices in FixAtoms not part of slice')
        self.index = np.asarray(index, int)

    def get_indices(self):
        return self.index

    def __repr__(self):
        return 'FixAtoms(indices=%s)' % ints2string(self.index)

    def todict(self):
        return {'name': 'FixAtoms',
                'kwargs': {'indices': self.index}}

    def repeat(self, m, n):
        i0 = 0
        natoms = 0
        if isinstance(m, int):
            m = (m, m, m)
        index_new = []
        for m2 in range(m[2]):
            for m1 in range(m[1]):
                for m0 in range(m[0]):
                    i1 = i0 + n
                    index_new += [i + natoms for i in self.index]
                    i0 = i1
                    natoms += n
        self.index = np.asarray(index_new, int)
        return self

    def delete_atoms(self, indices, natoms):
        """Removes atom number ind from the index array, if present.

        Required for removing atoms with existing FixAtoms constraints.
        """

        i = np.zeros(natoms, int) - 1
        new = np.delete(np.arange(natoms), indices)
        i[new] = np.arange(len(new))
        index = i[self.index]
        self.index = index[index >= 0]
        if len(self.index) == 0:
            return None
        return self


def ints2string(x, threshold=None):
    """Convert ndarray of ints to string."""
    if threshold is None or len(x) <= threshold:
        return str(x.tolist())
    return str(x[:threshold].tolist())[:-1] + ', ...]'


class FixBondLengths(FixConstraint):
    maxiter = 500

    def __init__(self, pairs, tolerance=1e-13, bondlengths=None, iterations=None):
        """iterations:
                Ignored"""
        self.pairs = np.asarray(pairs)
        self.tolerance = tolerance
        self.bondlengths = bondlengths

        self.removed_dof = len(pairs)

    def adjust_positions(self, atoms, new):
        old = atoms.positions
        masses = atoms.get_masses()

        if self.bondlengths is None:
           self.bondlengths = self.initialize_bond_lengths(atoms)

        for i in range(self.maxiter):
            converged = True
            for j, ab in enumerate(self.pairs):
                a = ab[0]
                b = ab[1]
                cd = self.bondlengths[j]
                r0 = old[a] - old[b]
                d0 = find_mic([r0], atoms.cell, atoms._pbc)[0][0]
                d1 = new[a] - new[b] - r0 + d0
                m = 1 / (1 / masses[a] + 1 / masses[b])
                x = 0.5 * (cd**2 - np.dot(d1, d1)) / np.dot(d0, d1)
                if abs(x) > self.tolerance:
                    new[a] += x * m / masses[a] * d0
                    new[b] -= x * m / masses[b] * d0
                    converged = False
            if converged:
                break
        else:
            raise RuntimeError('Did not converge')

    def adjust_momenta(self, atoms, p):
        old = atoms.positions
        masses = atoms.get_masses()

        if self.bondlengths is None:
           self.bondlengths = self.initialize_bond_lengths(atoms)

        for i in range(self.maxiter):
            converged = True
            for j, ab in enumerate(self.pairs):
                a = ab[0]
                b = ab[1]
                cd = self.bondlengths[j]
                d = old[a] - old[b]
                d = find_mic([d], atoms.cell, atoms._pbc)[0][0]
                dv = p[a] / masses[a] - p[b] / masses[b]
                m = 1 / (1 / masses[a] + 1 / masses[b])
                x = -np.dot(dv, d) / cd**2
                if abs(x) > self.tolerance:
                    p[a] += x * m * d
                    p[b] -= x * m * d
                    converged = False
            if converged:
                break
        else:
            raise RuntimeError('Did not converge')

    def adjust_forces(self, atoms, forces):
        self.constraint_forces = -forces
        self.adjust_momenta(atoms, forces)
        self.constraint_forces += forces

    def initialize_bond_lengths(self, atoms):
        bondlengths = np.zeros(len(self.pairs))

        for i, ab in enumerate(self.pairs):
            bondlengths[i] = atoms.get_distance(ab[0], ab[1], mic=True)

        return bondlengths

    def get_indices(self):
        return np.unique(self.pairs.ravel())

    def todict(self):
        return {'name': 'FixBondLengths',
                'kwargs': {'pairs': self.pairs,
                           'tolerance': self.tolerance}}

    def index_shuffle(self, atoms, ind):
        """Shuffle the indices of the two atoms in this constraint"""
        map = np.zeros(len(atoms), int)
        map[ind] = 1
        n = map.sum()
        map[:] = -1
        map[ind] = range(n)
        pairs = map[self.pairs]
        self.pairs = pairs[(pairs != -1).all(1)]
        if len(self.pairs) == 0:
            raise IndexError('Constraint not part of slice')


def FixBondLength(a1, a2):
    """Fix distance between atoms with indices a1 and a2."""
    return FixBondLengths([(a1, a2)])


class FixedMode(FixConstraint):
    """Constrain atoms to move along directions orthogonal to
    a given mode only."""

    def __init__(self, mode):
        self.mode = (np.asarray(mode) / np.sqrt((mode**2).sum())).reshape(-1)

    def adjust_positions(self, atoms, newpositions):
        newpositions = newpositions.ravel()
        oldpositions = atoms.positions.ravel()
        step = newpositions - oldpositions
        newpositions -= self.mode * np.dot(step, self.mode)

    def adjust_forces(self, atoms, forces):
        forces = forces.ravel()
        forces -= self.mode * np.dot(forces, self.mode)

    def index_shuffle(self, atoms, ind):
        eps = 1e-12
        mode = self.mode.reshape(-1, 3)
        excluded = np.ones(len(mode), dtype=bool)
        excluded[ind] = False
        if (abs(mode[excluded]) > eps).any():
            raise IndexError('All nonzero parts of mode not in slice')
        self.mode = mode[ind].ravel()

    def get_indices(self):
        # This function will never properly work because it works on all
        # atoms and it has no idea how to tell how many atoms it is
        # attached to.  If it is being used, surely the user knows
        # everything is being constrained.
        return []

    def todict(self):
        return {'name': 'FixedMode',
                'kwargs': {'mode': self.mode}}

    def __repr__(self):
        return 'FixedMode(%s)' % self.mode.tolist()


class FixedPlane(FixConstraintSingle):
    """Constrain an atom index *a* to move in a given plane only.

    The plane is defined by its normal vector *direction*."""

    removed_dof = 1

    def __init__(self, a, direction):
        self.a = a
        self.dir = np.asarray(direction) / sqrt(np.dot(direction, direction))

    def adjust_positions(self, atoms, newpositions):
        step = newpositions[self.a] - atoms.positions[self.a]
        newpositions[self.a] -= self.dir * np.dot(step, self.dir)

    def adjust_forces(self, atoms, forces):
        forces[self.a] -= self.dir * np.dot(forces[self.a], self.dir)

    def todict(self):
        return {'name': 'FixedPlane',
                'kwargs': {'a': self.a, 'direction': self.dir}}

    def __repr__(self):
        return 'FixedPlane(%d, %s)' % (self.a, self.dir.tolist())


class FixedLine(FixConstraintSingle):
    """Constrain an atom index *a* to move on a given line only.

    The line is defined by its vector *direction*."""

    removed_dof = 2

    def __init__(self, a, direction):
        self.a = a
        self.dir = np.asarray(direction) / sqrt(np.dot(direction, direction))

    def adjust_positions(self, atoms, newpositions):
        step = newpositions[self.a] - atoms.positions[self.a]
        x = np.dot(step, self.dir)
        newpositions[self.a] = atoms.positions[self.a] + x * self.dir

    def adjust_forces(self, atoms, forces):
        forces[self.a] = self.dir * np.dot(forces[self.a], self.dir)

    def __repr__(self):
        return 'FixedLine(%d, %s)' % (self.a, self.dir.tolist())

    def todict(self):
        return {'name': 'FixedLine',
                'kwargs': {'a': self.a, 'direction': self.dir}}


class FixCartesian(FixConstraintSingle):
    'Fix an atom index *a* in the directions of the cartesian coordinates.'

    def __init__(self, a, mask=(1, 1, 1)):
        self.a = a
        self.mask = ~np.asarray(mask, bool)
        self.removed_dof = 3 - self.mask.sum()

    def adjust_positions(self, atoms, new):
        step = new[self.a] - atoms.positions[self.a]
        step *= self.mask
        new[self.a] = atoms.positions[self.a] + step

    def adjust_forces(self, atoms, forces):
        forces[self.a] *= self.mask

    def __repr__(self):
        return 'FixCartesian(a={0}, mask={1})'.format(self.a,
                                                      list(~self.mask))

    def todict(self):
        return {'name': 'FixCartesian',
                'kwargs': {'a': self.a, 'mask': ~self.mask}}


class FixScaled(FixConstraintSingle):
    'Fix an atom index *a* in the directions of the unit vectors.'

    def __init__(self, cell, a, mask=(1, 1, 1)):
        self.cell = np.asarray(cell)
        self.a = a
        self.mask = np.array(mask, bool)
        self.removed_dof = self.mask.sum()

    def adjust_positions(self, atoms, new):
        scaled_old = np.linalg.solve(self.cell.T, atoms.positions.T).T
        scaled_new = np.linalg.solve(self.cell.T, new.T).T
        for n in range(3):
            if self.mask[n]:
                scaled_new[self.a, n] = scaled_old[self.a, n]
        new[self.a] = np.dot(scaled_new, self.cell)[self.a]

    def adjust_forces(self, atoms, forces):
        scaled_forces = np.linalg.solve(self.cell.T, forces.T).T
        scaled_forces[self.a] *= -(self.mask - 1)
        forces[self.a] = np.dot(scaled_forces, self.cell)[self.a]

    def todict(self):
        return {'name': 'FixScaled',
                'kwargs': {'a': self.a,
                           'cell': self.cell,
                           'mask': self.mask}}

    def __repr__(self):
        return 'FixScaled(%s, %d, %s)' % (repr(self.cell),
                                          self.a,
                                          repr(self.mask))


# TODO: Better interface might be to use dictionaries in place of very
# nested lists/tuples
class FixInternals(FixConstraint):
    """Constraint object for fixing multiple internal coordinates.

    Allows fixing bonds, angles, and dihedrals."""

    def __init__(self, bonds=None, angles=None, dihedrals=None,
                 epsilon=1.e-7):
        self.bonds = bonds or []
        self.angles = angles or []
        self.dihedrals = dihedrals or []

        # Initialize these at run-time:
        self.n = 0
        self.constraints = []
        self.epsilon = epsilon

        self.initialized = False
        self.removed_dof = (len(self.bonds) +
                            len(self.angles) +
                            len(self.dihedrals))

    def initialize(self, atoms):
        if self.initialized:
            return
        masses = atoms.get_masses()
        self.n = len(self.bonds) + len(self.angles) + len(self.dihedrals)
        self.constraints = []
        for bond in self.bonds:
            masses_bond = masses.take(bond[1])
            self.constraints.append(self.FixBondLengthAlt(bond[0], bond[1],
                                                          masses_bond))
        for angle in self.angles:
            masses_angle = masses.take(angle[1])
            self.constraints.append(self.FixAngle(angle[0], angle[1],
                                                  masses_angle))
        for dihedral in self.dihedrals:
            masses_dihedral = masses.take(dihedral[1])
            self.constraints.append(self.FixDihedral(dihedral[0],
                                                     dihedral[1],
                                                     masses_dihedral))
        self.initialized = True

    def get_indices(self):
        cons = self.bonds + self.dihedrals + self.angles
        return np.unique(np.ravel([constraint[1]
                                   for constraint in cons]))

    def todict(self):
        return {'name': 'FixInternals',
                'kwargs': {'bonds': self.bonds,
                           'angles': self.angles,
                           'dihedrals': self.dihedrals,
                           'epsilon': self.epsilon}}

    def adjust_positions(self, atoms, new):
        self.initialize(atoms)
        for constraint in self.constraints:
            constraint.set_h_vectors(atoms.positions)
        for j in range(50):
            maxerr = 0.0
            for constraint in self.constraints:
                constraint.adjust_positions(atoms.positions, new)
                maxerr = max(abs(constraint.sigma), maxerr)
            if maxerr < self.epsilon:
                return
        raise ValueError('Shake did not converge.')

    def adjust_forces(self, atoms, forces):
        """Project out translations and rotations and all other constraints"""
        self.initialize(atoms)
        positions = atoms.positions
        N = len(forces)
        list2_constraints = list(np.zeros((6, N, 3)))
        tx, ty, tz, rx, ry, rz = list2_constraints

        list_constraints = [r.ravel() for r in list2_constraints]

        tx[:, 0] = 1.0
        ty[:, 1] = 1.0
        tz[:, 2] = 1.0
        ff = forces.ravel()

        # Calculate the center of mass
        center = positions.sum(axis=0) / N

        rx[:, 1] = -(positions[:, 2] - center[2])
        rx[:, 2] = positions[:, 1] - center[1]
        ry[:, 0] = positions[:, 2] - center[2]
        ry[:, 2] = -(positions[:, 0] - center[0])
        rz[:, 0] = -(positions[:, 1] - center[1])
        rz[:, 1] = positions[:, 0] - center[0]

        # Normalizing transl., rotat. constraints
        for r in list2_constraints:
            r /= np.linalg.norm(r.ravel())

        # Add all angle, etc. constraint vectors
        for constraint in self.constraints:
            constraint.adjust_forces(positions, forces)
            list_constraints.insert(0, constraint.h)
        # QR DECOMPOSITION - GRAM SCHMIDT

        list_constraints = [r.ravel() for r in list_constraints]
        aa = np.column_stack(list_constraints)
        (aa, bb) = np.linalg.qr(aa)
        # Projection
        hh = []
        for i, constraint in enumerate(self.constraints):
            hh.append(aa[:, i] * np.row_stack(aa[:, i]))

        txx = aa[:, self.n] * np.row_stack(aa[:, self.n])
        tyy = aa[:, self.n + 1] * np.row_stack(aa[:, self.n + 1])
        tzz = aa[:, self.n + 2] * np.row_stack(aa[:, self.n + 2])
        rxx = aa[:, self.n + 3] * np.row_stack(aa[:, self.n + 3])
        ryy = aa[:, self.n + 4] * np.row_stack(aa[:, self.n + 4])
        rzz = aa[:, self.n + 5] * np.row_stack(aa[:, self.n + 5])
        T = txx + tyy + tzz + rxx + ryy + rzz
        for vec in hh:
            T += vec
        ff = np.dot(T, np.row_stack(ff))
        forces[:, :] -= np.dot(T, np.row_stack(ff)).reshape(-1, 3)

    def __repr__(self):
        constraints = repr(self.constraints)
        return 'FixInternals(_copy_init=%s, epsilon=%s)' % (constraints,
                                                            repr(self.epsilon))

    def __str__(self):
        return '\n'.join([repr(c) for c in self.constraints])

    # Classes for internal use in FixInternals
    class FixBondLengthAlt:
        """Constraint subobject for fixing bond length within FixInternals."""

        def __init__(self, bond, indices, masses, maxstep=0.01):
            """Fix distance between atoms with indices a1, a2."""
            self.indices = indices
            self.bond = bond
            self.h1 = None
            self.h2 = None
            self.masses = masses
            self.h = []
            self.sigma = 1.

        def set_h_vectors(self, pos):
            dist1 = pos[self.indices[0]] - pos[self.indices[1]]
            self.h1 = 2 * dist1
            self.h2 = -self.h1

        def adjust_positions(self, old, new):
            h1 = self.h1 / self.masses[0]
            h2 = self.h2 / self.masses[1]
            dist1 = new[self.indices[0]] - new[self.indices[1]]
            dist = np.dot(dist1, dist1)
            self.sigma = dist - self.bond**2
            lamda = -self.sigma / (2 * np.dot(dist1, (h1 - h2)))
            new[self.indices[0]] += lamda * h1
            new[self.indices[1]] += lamda * h2

        def adjust_forces(self, positions, forces):
            self.h1 = 2 * (positions[self.indices[0]] -
                           positions[self.indices[1]])
            self.h2 = -self.h1
            self.h = np.zeros([len(forces) * 3])
            self.h[(self.indices[0]) * 3] = self.h1[0]
            self.h[(self.indices[0]) * 3 + 1] = self.h1[1]
            self.h[(self.indices[0]) * 3 + 2] = self.h1[2]
            self.h[(self.indices[1]) * 3] = self.h2[0]
            self.h[(self.indices[1]) * 3 + 1] = self.h2[1]
            self.h[(self.indices[1]) * 3 + 2] = self.h2[2]
            self.h /= np.linalg.norm(self.h)

        def __repr__(self):
            return 'FixBondLengthAlt(%s, %d, %d)' % \
                (repr(self.bond), self.indices[0], self.indices[1])

    class FixAngle:
        """Constraint object for fixing an angle within
        FixInternals."""

        def __init__(self, angle, indices, masses):
            """Fix atom movement to construct a constant angle."""
            self.indices = indices
            self.a1m, self.a2m, self.a3m = masses
            self.angle = np.cos(angle)
            self.h1 = self.h2 = self.h3 = None
            self.h = []
            self.sigma = 1.

        def set_h_vectors(self, pos):
            r21 = pos[self.indices[0]] - pos[self.indices[1]]
            r21_len = np.linalg.norm(r21)
            e21 = r21 / r21_len
            r23 = pos[self.indices[2]] - pos[self.indices[1]]
            r23_len = np.linalg.norm(r23)
            e23 = r23 / r23_len
            angle = np.dot(e21, e23)
            self.h1 = -2 * angle * ((angle * e21 - e23) / (r21_len))
            self.h3 = -2 * angle * ((angle * e23 - e21) / (r23_len))
            self.h2 = -(self.h1 + self.h3)

        def adjust_positions(self, oldpositions, newpositions):
            r21 = newpositions[self.indices[0]] - newpositions[self.indices[1]]
            r21_len = np.linalg.norm(r21)
            e21 = r21 / r21_len
            r23 = newpositions[self.indices[2]] - newpositions[self.indices[1]]
            r23_len = np.linalg.norm(r23)
            e23 = r23 / r23_len
            angle = np.dot(e21, e23)
            self.sigma = (angle - self.angle) * (angle + self.angle)
            h1 = self.h1 / self.a1m
            h3 = self.h3 / self.a3m
            h2 = self.h2 / self.a2m
            h21 = h1 - h2
            h23 = h3 - h2
            # Calculating new positions
            deriv = (((np.dot(r21, h23) + np.dot(r23, h21)) /
                      (r21_len * r23_len)) -
                     (np.dot(r21, h21) / (r21_len * r21_len) +
                      np.dot(r23, h23) / (r23_len * r23_len)) * angle)
            deriv *= 2 * angle
            lamda = -self.sigma / deriv
            newpositions[self.indices[0]] += lamda * h1
            newpositions[self.indices[1]] += lamda * h2
            newpositions[self.indices[2]] += lamda * h3

        def adjust_forces(self, positions, forces):
            r21 = positions[self.indices[0]] - positions[self.indices[1]]
            r21_len = np.linalg.norm(r21)
            e21 = r21 / r21_len
            r23 = positions[self.indices[2]] - positions[self.indices[1]]
            r23_len = np.linalg.norm(r23)
            e23 = r23 / r23_len
            angle = np.dot(e21, e23)
            self.h1 = -2 * angle * (angle * e21 - e23) / r21_len
            self.h3 = -2 * angle * (angle * e23 - e21) / r23_len
            self.h2 = -(self.h1 + self.h3)
            self.h = np.zeros([len(positions) * 3])
            self.h[(self.indices[0]) * 3] = self.h1[0]
            self.h[(self.indices[0]) * 3 + 1] = self.h1[1]
            self.h[(self.indices[0]) * 3 + 2] = self.h1[2]
            self.h[(self.indices[1]) * 3] = self.h2[0]
            self.h[(self.indices[1]) * 3 + 1] = self.h2[1]
            self.h[(self.indices[1]) * 3 + 2] = self.h2[2]
            self.h[(self.indices[2]) * 3] = self.h3[0]
            self.h[(self.indices[2]) * 3 + 1] = self.h3[1]
            self.h[(self.indices[2]) * 3 + 2] = self.h3[2]
            self.h /= np.linalg.norm(self.h)

        def __repr__(self):
            return 'FixAngle(%s, %f)' % (tuple(self.indices),
                                         np.arccos(self.angle))

    class FixDihedral:
        """Constraint object for fixing an dihedral using
        the shake algorithm. This one allows also other constraints."""

        def __init__(self, angle, indices, masses):
            """Fix atom movement to construct a constant dihedral angle."""
            self.indices = indices
            self.a1m, self.a2m, self.a3m, self.a4m = masses
            self.angle = np.cos(angle)
            self.h1 = self.h2 = self.h3 = self.h4 = None
            self.h = []
            self.sigma = 1.

        def set_h_vectors(self, pos):
            r12 = pos[self.indices[1]] - pos[self.indices[0]]
            r23 = pos[self.indices[2]] - pos[self.indices[1]]
            r23_len = np.linalg.norm(r23)
            e23 = r23 / r23_len
            r34 = pos[self.indices[3]] - pos[self.indices[2]]
            a = -r12 - np.dot(-r12, e23) * e23
            a_len = np.linalg.norm(a)
            ea = a / a_len
            b = r34 - np.dot(r34, e23) * e23
            b_len = np.linalg.norm(b)
            eb = b / b_len
            angle = np.dot(ea, eb).clip(-1.0, 1.0)
            self.h1 = (eb - angle * ea) / a_len
            self.h4 = (ea - angle * eb) / b_len
            self.h2 = self.h1 * (np.dot(-r12, e23) / r23_len - 1)
            self.h2 += np.dot(r34, e23) / r23_len * self.h4
            self.h3 = -self.h4 * (np.dot(r34, e23) / r23_len + 1)
            self.h3 += np.dot(r12, e23) / r23_len * self.h1

        def adjust_positions(self, oldpositions, newpositions):
            r12 = newpositions[self.indices[1]] - newpositions[self.indices[0]]
            r23 = newpositions[self.indices[2]] - newpositions[self.indices[1]]
            r34 = newpositions[self.indices[3]] - newpositions[self.indices[2]]
            n1 = np.cross(r12, r23)
            n1_len = np.linalg.norm(n1)
            n1e = n1 / n1_len
            n2 = np.cross(r23, r34)
            n2_len = np.linalg.norm(n2)
            n2e = n2 / n2_len
            angle = np.dot(n1e, n2e).clip(-1.0, 1.0)
            self.sigma = (angle - self.angle) * (angle + self.angle)
            h1 = self.h1 / self.a1m
            h2 = self.h2 / self.a2m
            h3 = self.h3 / self.a3m
            h4 = self.h4 / self.a4m
            h12 = h2 - h1
            h23 = h3 - h2
            h34 = h4 - h3
            deriv = ((np.dot(n1, np.cross(r34, h23) + np.cross(h34, r23)) +
                      np.dot(n2, np.cross(r23, h12) + np.cross(h23, r12))) /
                     (n1_len * n2_len))
            deriv -= (((np.dot(n1, np.cross(r23, h12) + np.cross(h23, r12)) /
                        n1_len**2) +
                       (np.dot(n2, np.cross(r34, h23) + np.cross(h34, r23)) /
                        n2_len**2)) * angle)
            deriv *= -2 * angle
            lamda = -self.sigma / deriv
            newpositions[self.indices[0]] += lamda * h1
            newpositions[self.indices[1]] += lamda * h2
            newpositions[self.indices[2]] += lamda * h3
            newpositions[self.indices[3]] += lamda * h4

        def adjust_forces(self, positions, forces):
            r12 = positions[self.indices[1]] - positions[self.indices[0]]
            r23 = positions[self.indices[2]] - positions[self.indices[1]]
            r23_len = np.linalg.norm(r23)
            e23 = r23 / r23_len
            r34 = positions[self.indices[3]] - positions[self.indices[2]]
            a = -r12 - np.dot(-r12, e23) * e23
            a_len = np.linalg.norm(a)
            ea = a / a_len
            b = r34 - np.dot(r34, e23) * e23
            b_len = np.linalg.norm(b)
            eb = b / b_len
            angle = np.dot(ea, eb).clip(-1.0, 1.0)
            self.h1 = (eb - angle * ea) / a_len
            self.h4 = (ea - angle * eb) / b_len
            self.h2 = self.h1 * (np.dot(-r12, e23) / r23_len - 1)
            self.h2 += np.dot(r34, e23) / r23_len * self.h4
            self.h3 = -self.h4 * (np.dot(r34, e23) / r23_len + 1)
            self.h3 -= np.dot(-r12, e23) / r23_len * self.h1

            self.h = np.zeros([len(positions) * 3])
            self.h[(self.indices[0]) * 3] = self.h1[0]
            self.h[(self.indices[0]) * 3 + 1] = self.h1[1]
            self.h[(self.indices[0]) * 3 + 2] = self.h1[2]
            self.h[(self.indices[1]) * 3] = self.h2[0]
            self.h[(self.indices[1]) * 3 + 1] = self.h2[1]
            self.h[(self.indices[1]) * 3 + 2] = self.h2[2]
            self.h[(self.indices[2]) * 3] = self.h3[0]
            self.h[(self.indices[2]) * 3 + 1] = self.h3[1]
            self.h[(self.indices[2]) * 3 + 2] = self.h3[2]
            self.h[(self.indices[3]) * 3] = self.h4[0]
            self.h[(self.indices[3]) * 3 + 1] = self.h4[1]
            self.h[(self.indices[3]) * 3 + 2] = self.h4[2]
            self.h /= np.linalg.norm(self.h)

        def __repr__(self):
            return 'FixDihedral(%s, %f)' % (tuple(self.indices), self.angle)


class Hookean(FixConstraint):
    """Applies a Hookean restorative force between a pair of atoms, an atom
    and a point, or an atom and a plane."""

    def __init__(self, a1, a2, k, rt=None):
        """Forces two atoms to stay close together by applying no force if
        they are below a threshold length, rt, and applying a Hookean
        restorative force when the distance between them exceeds rt. Can
        also be used to tether an atom to a fixed point in space or to a
        distance above a plane.

        a1 : int
           Index of atom 1
        a2 : one of three options
           1) index of atom 2
           2) a fixed point in cartesian space to which to tether a1
           3) a plane given as (A, B, C, D) in A x + B y + C z + D = 0.
        k : float
           Hooke's law (spring) constant to apply when distance
           exceeds threshold_length. Units of eV A^-2.
        rt : float
           The threshold length below which there is no force. The
           length is 1) between two atoms, 2) between atom and point.
           This argument is not supplied in case 3. Units of A.

        If a plane is specified, the Hooke's law force is applied if the atom
        is on the normal side of the plane. For instance, the plane with
        (A, B, C, D) = (0, 0, 1, -7) defines a plane in the xy plane with a z
        intercept of +7 and a normal vector pointing in the +z direction.
        If the atom has z > 7, then a downward force would be applied of
        k * (atom.z - 7). The same plane with the normal vector pointing in
        the -z direction would be given by (A, B, C, D) = (0, 0, -1, 7).
        """

        if isinstance(a2, int):
            self._type = 'two atoms'
            self.indices = [a1, a2]
        elif len(a2) == 3:
            self._type = 'point'
            self.index = a1
            self.origin = np.array(a2)
        elif len(a2) == 4:
            self._type = 'plane'
            self.index = a1
            self.plane = a2
        else:
            raise RuntimeError('Unknown type for a2')
        self.threshold = rt
        self.spring = k

    def todict(self):
        dct = {'name': 'Hookean'}
        dct['kwargs'] = {'rt': self.threshold,
                         'k': self.spring}
        if self._type == 'two atoms':
            dct['kwargs']['a1'] = self.indices[0]
            dct['kwargs']['a2'] = self.indices[1]
        elif self._type == 'point':
            dct['kwargs']['a1'] = self.index
            dct['kwargs']['a2'] = self.origin
        elif self._type == 'plane':
            dct['kwargs']['a1'] = self.index
            dct['kwargs']['a2'] = self.plane
        else:
            raise NotImplementedError('Bad type: %s' % self._type)
        return dct

    def adjust_positions(self, atoms, newpositions):
        pass

    def adjust_momenta(self, atoms, momenta):
        pass

    def adjust_forces(self, atoms, forces):
        positions = atoms.positions
        if self._type == 'plane':
            A, B, C, D = self.plane
            x, y, z = positions[self.index]
            d = ((A * x + B * y + C * z + D) /
                 np.sqrt(A**2 + B**2 + C**2))
            if d < 0:
                return
            magnitude = self.spring * d
            direction = - np.array((A, B, C)) / np.linalg.norm((A, B, C))
            forces[self.index] += direction * magnitude
            return
        if self._type == 'two atoms':
            p1, p2 = positions[self.indices]
        elif self._type == 'point':
            p1 = positions[self.index]
            p2 = self.origin
        displace = find_mic([p2 -p1], atoms.cell, atoms._pbc)[0][0]
        bondlength = np.linalg.norm(displace)
        if bondlength > self.threshold:
            magnitude = self.spring * (bondlength - self.threshold)
            direction = displace / np.linalg.norm(displace)
            if self._type == 'two atoms':
                forces[self.indices[0]] += direction * magnitude
                forces[self.indices[1]] -= direction * magnitude
            else:
                forces[self.index] += direction * magnitude

    def adjust_potential_energy(self, atoms):
        """Returns the difference to the potential energy due to an active
        constraint. (That is, the quantity returned is to be added to the
        potential energy.)"""
        positions = atoms.positions
        if self._type == 'plane':
            A, B, C, D = self.plane
            x, y, z = positions[self.index]
            d = ((A * x + B * y + C * z + D) /
                 np.sqrt(A**2 + B**2 + C**2))
            if d > 0:
                return 0.5 * self.spring * d**2
            else:
                return 0.
        if self._type == 'two atoms':
            p1, p2 = positions[self.indices]
        elif self._type == 'point':
            p1 = positions[self.index]
            p2 = self.origin
        displace = find_mic([p2 -p1], atoms.cell, atoms._pbc)[0][0]
        bondlength = np.linalg.norm(displace)
        if bondlength > self.threshold:
            return 0.5 * self.spring * (bondlength - self.threshold)**2
        else:
            return 0.

    def get_indices(self):
        if self._type == 'two atoms':
            return self.indices
        elif self._type == 'point':
            return self.index
        elif self._type == 'plane':
            return self.index

    def index_shuffle(self, atoms, ind):
        # See docstring of superclass
        if self._type == 'two atoms':
            newa = [-1, -1]  # Signal error
            for new, old in slice2enlist(ind, len(atoms)):
                for i, a in enumerate(self.indices):
                    if old == a:
                        newa[i] = new
            if newa[0] == -1 or newa[1] == -1:
                raise IndexError('Constraint not part of slice')
            self.indices = newa
        elif (self._type == 'point') or (self._type == 'plane'):
            newa = -1   # Signal error
            for new, old in slice2enlist(ind, len(atoms)):
                if old == self.index:
                    newa = new
                    break
            if newa == -1:
                raise IndexError('Constraint not part of slice')
            self.index = newa

    def __repr__(self):
        if self._type == 'two atoms':
            return 'Hookean(%d, %d)' % tuple(self.indices)
        elif self._type == 'point':
            return 'Hookean(%d) to cartesian' % self.index
        else:
            return 'Hookean(%d) to plane' % self.index


class ExternalForce(FixConstraint):
    """Constraint object for pulling two atoms apart by an external force.

    You can combine this constraint for example with FixBondLength but make
    sure that the ExternalForce-constraint comes first in the list:

    >>> con1 = ExternalForce(atom1, atom2, f_ext)
    >>> con2 = FixBondLength(atom3, atom4)
    >>> atoms.set_constraint([con1, con2])

    see ase/test/external_force.py"""

    def __init__(self, a1, a2, f_ext):
        self.indices = [a1, a2]
        self.external_force = f_ext

    def adjust_positions(self, atoms, new):
        pass

    def adjust_forces(self, atoms, forces):
        dist = np.subtract.reduce(atoms.positions[self.indices])
        force = self.external_force * dist / np.linalg.norm(dist)
        forces[self.indices] += (force, -force)

    def adjust_potential_energy(self, atoms):
        dist = np.subtract.reduce(atoms.positions[self.indices])
        return -np.linalg.norm(dist) * self.external_force

    def index_shuffle(self, atoms, ind):
        """Shuffle the indices of the two atoms in this constraint"""
        newa = [-1, -1]  # Signal error
        for new, old in slice2enlist(ind, len(atoms)):
            for i, a in enumerate(self.indices):
                if old == a:
                    newa[i] = new
        if newa[0] == -1 or newa[1] == -1:
            raise IndexError('Constraint not part of slice')
        self.indices = newa

    def __repr__(self):
        return 'ExternalForce(%d, %d, %f)' % (self.indices[0],
                                              self.indices[1],
                                              self.external_force)

    def todict(self):
        return {'name': 'ExternalForce',
                'kwargs': {'a1': self.indices[0], 'a2': self.indices[1],
                           'f_ext': self.external_force}}


class Filter:
    """Subset filter class."""

    def __init__(self, atoms, indices=None, mask=None):
        """Filter atoms.

        This filter can be used to hide degrees of freedom in an Atoms
        object.

        Parameters
        ----------
        indices : list of int
           Indices for those atoms that should remain visible.
        mask : list of bool
           One boolean per atom indicating if the atom should remain
           visible or not.

        If a Trajectory tries to save this object, it will instead
        save the underlying Atoms object.  To prevent this, override
        the _images_ method.
        """

        self.atoms = atoms
        self.constraints = []
        # Make self.info a reference to the underlying atoms' info dictionary.
        self.info = self.atoms.info

        if indices is None and mask is None:
            raise ValueError('Use "indices" or "mask".')
        if indices is not None and mask is not None:
            raise ValueError('Use only one of "indices" and "mask".')

        if mask is not None:
            self.index = np.asarray(mask, bool)
            self.n = self.index.sum()
        else:
            self.index = np.asarray(indices, int)
            self.n = len(self.index)

    def _images_(self):
        # Present the real atoms object to Trajectory and friends
        return self.atoms._images_()

    def get_cell(self):
        """Returns the computational cell.

        The computational cell is the same as for the original system.
        """
        return self.atoms.get_cell()

    def get_pbc(self):
        """Returns the periodic boundary conditions.

        The boundary conditions are the same as for the original system.
        """
        return self.atoms.get_pbc()

    def get_positions(self):
        'Return the positions of the visible atoms.'
        return self.atoms.get_positions()[self.index]

    def set_positions(self, positions, **kwargs):
        'Set the positions of the visible atoms.'
        pos = self.atoms.get_positions()
        pos[self.index] = positions
        self.atoms.set_positions(pos, **kwargs)

    positions = property(get_positions, set_positions,
                         doc='Positions of the atoms')

    def get_momenta(self):
        'Return the momenta of the visible atoms.'
        return self.atoms.get_momenta()[self.index]

    def set_momenta(self, momenta, **kwargs):
        'Set the momenta of the visible atoms.'
        mom = self.atoms.get_momenta()
        mom[self.index] = momenta
        self.atoms.set_momenta(mom, **kwargs)

    def get_atomic_numbers(self):
        'Return the atomic numbers of the visible atoms.'
        return self.atoms.get_atomic_numbers()[self.index]

    def set_atomic_numbers(self, atomic_numbers):
        'Set the atomic numbers of the visible atoms.'
        z = self.atoms.get_atomic_numbers()
        z[self.index] = atomic_numbers
        self.atoms.set_atomic_numbers(z)

    def get_tags(self):
        'Return the tags of the visible atoms.'
        return self.atoms.get_tags()[self.index]

    def set_tags(self, tags):
        'Set the tags of the visible atoms.'
        tg = self.atoms.get_tags()
        tg[self.index] = tags
        self.atoms.set_tags(tg)

    def get_forces(self, *args, **kwargs):
        return self.atoms.get_forces(*args, **kwargs)[self.index]

    def get_stress(self):
        return self.atoms.get_stress()

    def get_stresses(self):
        return self.atoms.get_stresses()[self.index]

    def get_masses(self):
        return self.atoms.get_masses()[self.index]

    def get_potential_energy(self, **kwargs):
        """Calculate potential energy.

        Returns the potential energy of the full system.
        """
        return self.atoms.get_potential_energy(**kwargs)

    def get_chemical_symbols(self):
        return self.atoms.get_chemical_symbols()

    def get_initial_magnetic_moments(self):
        return self.atoms.get_initial_magnetic_moments()

    def get_calculator(self):
        """Returns the calculator.

        WARNING: The calculator is unaware of this filter, and sees a
        different number of atoms.
        """
        return self.atoms.get_calculator()

    def get_celldisp(self):
        return self.atoms.get_celldisp()

    def has(self, name):
        'Check for existence of array.'
        return self.atoms.has(name)

    def __len__(self):
        'Return the number of movable atoms.'
        return self.n

    def __getitem__(self, i):
        'Return an atom.'
        return self.atoms[self.index[i]]


class StrainFilter(Filter):
    """Modify the supercell while keeping the scaled positions fixed.

    Presents the strain of the supercell as the generalized positions,
    and the global stress tensor (times the volume) as the generalized
    force.

    This filter can be used to relax the unit cell until the stress is
    zero.  If MDMin is used for this, the timestep (dt) to be used
    depends on the system size. 0.01/x where x is a typical dimension
    seems like a good choice.

    The stress and strain are presented as 6-vectors, the order of the
    components follow the standard engingeering practice: xx, yy, zz,
    yz, xz, xy.

    """

    def __init__(self, atoms, mask=None):
        """Create a filter applying a homogeneous strain to a list of atoms.

        The first argument, atoms, is the atoms object.

        The optional second argument, mask, is a list of six booleans,
        indicating which of the six independent components of the
        strain that are allowed to become non-zero.  It defaults to
        [1,1,1,1,1,1].

        """

        self.strain = np.zeros(6)

        if mask is None:
            mask = np.ones(6)
        else:
            mask = np.array(mask)

        Filter.__init__(self, atoms, mask=mask)
        self.mask = mask
        self.origcell = atoms.get_cell()

    def get_positions(self):
        return self.strain.reshape((2, 3)).copy()

    def set_positions(self, new):
        new = new.ravel() * self.mask
        eps = np.array([[1.0 + new[0], 0.5 * new[5], 0.5 * new[4]],
                        [0.5 * new[5], 1.0 + new[1], 0.5 * new[3]],
                        [0.5 * new[4], 0.5 * new[3], 1.0 + new[2]]])

        self.atoms.set_cell(np.dot(self.origcell, eps), scale_atoms=True)
        self.strain[:] = new

    def get_forces(self):
        stress = self.atoms.get_stress()
        return -self.atoms.get_volume() * (stress * self.mask).reshape((2, 3))

    def has(self, x):
        return self.atoms.has(x)

    def __len__(self):
        return 2


# The indices of the full stiffness matrix of (orthorhombic) interest
voigt_notation = [(0, 0), (1, 1), (2, 2), (1, 2), (0, 2), (0, 1)]


def full_3x3_to_voigt_6_index(i, j):
    if i == j:
        return i
    return 6 - i - j


def voigt_6_to_full_3x3_strain(strain_vector):
    """
    Form a 3x3 strain matrix from a 6 component vector in Voigt notation
    """
    e1, e2, e3, e4, e5, e6 = np.transpose(strain_vector)
    return np.transpose([[1.0 + e1, 0.5 * e6, 0.5 * e5],
                         [0.5 * e6, 1.0 + e2, 0.5 * e4],
                         [0.5 * e5, 0.5 * e4, 1.0 + e3]])


def voigt_6_to_full_3x3_stress(stress_vector):
    """
    Form a 3x3 stress matrix from a 6 component vector in Voigt notation
    """
    s1, s2, s3, s4, s5, s6 = np.transpose(stress_vector)
    return np.transpose([[s1, s6, s5],
                         [s6, s2, s4],
                         [s5, s4, s3]])


def full_3x3_to_voigt_6_strain(strain_matrix):
    """
    Form a 6 component strain vector in Voigt notation from a 3x3 matrix
    """
    strain_matrix = np.asarray(strain_matrix)
    return np.transpose([strain_matrix[..., 0, 0] - 1.0,
                         strain_matrix[..., 1, 1] - 1.0,
                         strain_matrix[..., 2, 2] - 1.0,
                         strain_matrix[..., 1, 2] + strain_matrix[..., 2, 1],
                         strain_matrix[..., 0, 2] + strain_matrix[..., 2, 0],
                         strain_matrix[..., 0, 1] + strain_matrix[..., 1, 0]])


def full_3x3_to_voigt_6_stress(stress_matrix):
    """
    Form a 6 component stress vector in Voigt notation from a 3x3 matrix
    """
    stress_matrix = np.asarray(stress_matrix)
    return np.transpose([stress_matrix[..., 0, 0],
                         stress_matrix[..., 1, 1],
                         stress_matrix[..., 2, 2],
                         (stress_matrix[..., 1, 2] +
                          stress_matrix[..., 1, 2]) / 2,
                         (stress_matrix[..., 0, 2] +
                          stress_matrix[..., 0, 2]) / 2,
                         (stress_matrix[..., 0, 1] +
                          stress_matrix[..., 0, 1]) / 2])


class UnitCellFilter(Filter):
    """Modify the supercell and the atom positions. """
    def __init__(self, atoms, mask=None, weight=1., pressure=0.0,
                 cell_factor=None,
                 hydrostatic_strain=False,
                 constant_volume=False):
        """Create a filter that returns the atomic forces and unit cell
        stresses together, so they can simultaneously be minimized.

        The first argument, atoms, is the atoms object. The optional second
        argument, mask, is a list of booleans, indicating which of the six
        independent components of the strain are relaxed.

        - True = relax to zero
        - False = fixed, ignore this component

        Degrees of freedom are the positions in the original undeformed cell,
        plus the deformation tensor (extra 3 "atoms"). This gives forces
        consistent with numerical derivatives of the potential energy
        with respect to the cell degreees of freedom.

        For full details see:
            E. B. Tadmor, G. S. Smith, N. Bernstein, and E. Kaxiras,
            Phys. Rev. B 59, 235 (1999)

        You can still use constraints on the atoms, e.g. FixAtoms, to control
        the relaxation of the atoms.

        >>> # this should be equivalent to the StrainFilter
        >>> atoms = Atoms(...)
        >>> atoms.set_constraint(FixAtoms(mask=[True for atom in atoms]))
        >>> ucf = UnitCellFilter(atoms)

        You should not attach this UnitCellFilter object to a
        trajectory. Instead, create a trajectory for the atoms, and
        attach it to an optimizer like this:

        >>> atoms = Atoms(...)
        >>> ucf = UnitCellFilter(atoms)
        >>> qn = QuasiNewton(ucf)
        >>> traj = Trajectory('TiO2.traj', 'w', atoms)
        >>> qn.attach(traj)
        >>> qn.run(fmax=0.05)

        Helpful conversion table:

        - 0.05 eV/A^3   = 8 GPA
        - 0.003 eV/A^3  = 0.48 GPa
        - 0.0006 eV/A^3 = 0.096 GPa
        - 0.0003 eV/A^3 = 0.048 GPa
        - 0.0001 eV/A^3 = 0.02 GPa

        Additional optional arguments:

        cell_factor: float (default float(len(atoms)))
            Factor by which deformation gradient is multiplied to put
            it on the same scale as the positions when assembling
            the combined position/cell vector. The stress contribution to
            the forces is scaled down by the same factor. This can be thought
            of as a very simple preconditioners. Default is number of atoms
            which gives approximately the correct scaling.

        hydrostatic_strain: bool (default False)
            Constrain the cell by only allowing hydrostatic deformation.
            The virial tensor is replaced by np.diag([np.trace(virial)]*3).

        constant_volume: bool (default False)
            Project out the diagonal elements of the virial tensor to allow
            relaxations at constant volume, e.g. for mapping out an
            energy-volume curve. Note: this only approximately conserves
            the volume and breaks energy/force consistency so can only be
            used with optimizers that do require do a line minimisation
            (e.g. FIRE).
        """

        Filter.__init__(self, atoms, indices=range(len(atoms)))
        self.atoms = atoms
        self.deform_grad = np.eye(3)
        self.atom_positions = atoms.get_positions()
        self.orig_cell = atoms.get_cell()
        self.stress = None

        #Pressure is given in GPa has to be converted to eV/A^3
        self.extpressure = pressure / 160.21766208
        self.pressure = 0.0

        if mask is None:
            mask = np.ones(6)
        mask = np.asarray(mask)
        if mask.shape == (6,):
            self.mask = voigt_6_to_full_3x3_stress(mask)
        elif mask.shape == (3, 3):
            self.mask = mask
        else:
            raise ValueError('shape of mask should be (3,3) or (6,)')

        if cell_factor is None:
            cell_factor = float(len(atoms))
        self.hydrostatic_strain = hydrostatic_strain
        self.constant_volume = constant_volume
        self.cell_factor = cell_factor
        self.copy = self.atoms.copy
        self.arrays = self.atoms.arrays

    def get_positions(self):
        '''
        this returns an array with shape (natoms + 3,3).

        the first natoms rows are the positions of the atoms, the last
        three rows are the deformation tensor associated with the unit cell,
        scaled by self.cell_factor.
        '''

        natoms = len(self.atoms)
        pos = np.zeros((natoms + 3, 3))
        pos[:natoms] = self.atom_positions
        pos[natoms:] = self.cell_factor * self.deform_grad
        return pos

    def set_positions(self, new, **kwargs):
        '''
        new is an array with shape (natoms+3,3).

        the first natoms rows are the positions of the atoms, the last
        three rows are the deformation tensor used to change the cell shape.

        the positions are first set with respect to the original
        undeformed cell, and then the cell is transformed by the
        current deformation gradient.
        '''

        natoms = len(self.atoms)
        self.atom_positions[:] = new[:natoms]
        self.deform_grad = new[natoms:] / self.cell_factor
        self.atoms.set_positions(self.atom_positions, **kwargs)
        self.atoms.set_cell(self.orig_cell, scale_atoms=False)
        self.atoms.set_cell(np.dot(self.orig_cell, self.deform_grad.T),
                            scale_atoms=True)

    def get_forces(self, apply_constraint=False):
        '''
        returns an array with shape (natoms+3,3) of the atomic forces
        and unit cell stresses.

        the first natoms rows are the forces on the atoms, the last
        three rows are the forces on the unit cell, which are
        computed from the stress tensor.
        '''

        atoms_forces = self.atoms.get_forces()
        stress = self.atoms.get_stress()

        volume = self.atoms.get_volume()
        virial = -volume * voigt_6_to_full_3x3_stress(stress)
        atoms_forces = np.dot(atoms_forces, self.deform_grad)
        dg_inv = np.linalg.inv(self.deform_grad)
        virial = np.dot(virial, dg_inv.T)

        if self.hydrostatic_strain:
            vtr = virial.trace()
            virial = np.diag([vtr / 3.0, vtr / 3.0, vtr / 3.0])
        
        # Zero out components corresponding to fixed lattice elements
        if (self.mask != 1.0).any():
            virial *= self.mask

        if self.constant_volume:
            vtr = virial.trace()
            np.fill_diagonal(virial, np.diag(virial) - vtr / 3.0)

        natoms = len(self.atoms)
        forces = np.zeros((natoms + 3, 3))
        forces[:natoms] = atoms_forces
        forces[natoms:] = virial / self.cell_factor

<<<<<<< HEAD
        derivCellVol = np.zeros([3,3])
        cell = self.atoms.get_cell()
        derivCellVol[0,0] = cell[1,1]*cell[2,2]-cell[2,1]*cell[1,2]
        derivCellVol[0,1] = cell[1,2]*cell[2,0]-cell[2,2]*cell[1,0]
        derivCellVol[0,2] = cell[1,0]*cell[2,1]-cell[2,0]*cell[1,1]
        derivCellVol[1,0] = cell[0,2]*cell[2,1]-cell[0,1]*cell[2,2]
        derivCellVol[1,1] = cell[0,0]*cell[2,2]-cell[0,2]*cell[2,1]
        derivCellVol[1,2] = cell[0,1]*cell[2,0]-cell[0,0]*cell[2,1]
        derivCellVol[2,0] = cell[0,1]*cell[1,2]-cell[0,2]*cell[1,1]
        derivCellVol[2,1] = cell[0,2]*cell[1,0]-cell[0,0]*cell[1,2]
        derivCellVol[2,2] = cell[0,0]*cell[1,1]-cell[0,1]*cell[1,0]
        derivCellVol = derivCellVol * np.sign(np.linalg.det(derivCellVol))

        derivCellVol[:,:] = self.extpressure*derivCellVol[:,:]
        cellVolStress = np.dot(derivCellVol,cell)/self.atoms.get_volume()
        stress2 = np.array([
            cellVolStress[0,0],
            cellVolStress[1,1],
            cellVolStress[2,2],
            cellVolStress[1,2],
            cellVolStress[0,2],
            cellVolStress[0,1],
            ])
        self.stress = stress + stress2 

        stress_forces = -((self.stress * self.mask).reshape((2, 3)) *
                          self.stress_renorm)
        all_forces[natoms:, :] = stress_forces * self.weight
        
        return all_forces

=======
        self.stress = -full_3x3_to_voigt_6_stress(virial)/volume
        return forces
>>>>>>> 5c2280a8

    def get_stress(self):
        raise PropertyNotImplementedError

    def get_potential_energy(self):
        self.pressure = (self.stress[0]+self.stress[1]+self.stress[2])/3.0
        # print self.pressure
        # print self.atoms.get_volume()
        return self.atoms.get_potential_energy() +\
                (self.pressure)*self.atoms.get_volume()

    def has(self, x):
        return self.atoms.has(x)

    def __len__(self):
        return (len(self.atoms) + 3)<|MERGE_RESOLUTION|>--- conflicted
+++ resolved
@@ -1491,42 +1491,8 @@
         forces[:natoms] = atoms_forces
         forces[natoms:] = virial / self.cell_factor
 
-<<<<<<< HEAD
-        derivCellVol = np.zeros([3,3])
-        cell = self.atoms.get_cell()
-        derivCellVol[0,0] = cell[1,1]*cell[2,2]-cell[2,1]*cell[1,2]
-        derivCellVol[0,1] = cell[1,2]*cell[2,0]-cell[2,2]*cell[1,0]
-        derivCellVol[0,2] = cell[1,0]*cell[2,1]-cell[2,0]*cell[1,1]
-        derivCellVol[1,0] = cell[0,2]*cell[2,1]-cell[0,1]*cell[2,2]
-        derivCellVol[1,1] = cell[0,0]*cell[2,2]-cell[0,2]*cell[2,1]
-        derivCellVol[1,2] = cell[0,1]*cell[2,0]-cell[0,0]*cell[2,1]
-        derivCellVol[2,0] = cell[0,1]*cell[1,2]-cell[0,2]*cell[1,1]
-        derivCellVol[2,1] = cell[0,2]*cell[1,0]-cell[0,0]*cell[1,2]
-        derivCellVol[2,2] = cell[0,0]*cell[1,1]-cell[0,1]*cell[1,0]
-        derivCellVol = derivCellVol * np.sign(np.linalg.det(derivCellVol))
-
-        derivCellVol[:,:] = self.extpressure*derivCellVol[:,:]
-        cellVolStress = np.dot(derivCellVol,cell)/self.atoms.get_volume()
-        stress2 = np.array([
-            cellVolStress[0,0],
-            cellVolStress[1,1],
-            cellVolStress[2,2],
-            cellVolStress[1,2],
-            cellVolStress[0,2],
-            cellVolStress[0,1],
-            ])
-        self.stress = stress + stress2 
-
-        stress_forces = -((self.stress * self.mask).reshape((2, 3)) *
-                          self.stress_renorm)
-        all_forces[natoms:, :] = stress_forces * self.weight
-        
-        return all_forces
-
-=======
         self.stress = -full_3x3_to_voigt_6_stress(virial)/volume
         return forces
->>>>>>> 5c2280a8
 
     def get_stress(self):
         raise PropertyNotImplementedError
