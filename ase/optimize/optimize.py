--- conflicted
+++ resolved
@@ -59,14 +59,9 @@
         self.nsteps = 0
 
         if trajectory is not None:
-<<<<<<< HEAD
-            if isinstance(trajectory, str):
-                trajectory = Trajectory(trajectory, mode='a',
-=======
             if isinstance(trajectory, basestring):
                 mode = "a" if append_trajectory else "w"
                 trajectory = Trajectory(trajectory, mode=mode,
->>>>>>> 548becc5
                                         atoms=atoms, master=master)
             self.attach(trajectory)
 
