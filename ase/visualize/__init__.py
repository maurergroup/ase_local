import os
import subprocess
import sys
import tempfile

from ase.io import write
import ase.parallel as parallel


def view(atoms, data=None, viewer='ase', repeat=None, block=False):
    # Ignore for parallel calculations:
    if parallel.size != 1:
        return

    vwr = viewer.lower()

    if vwr == 'ase':
        format = 'traj'
<<<<<<< HEAD
        if repeat is None:
            command = 'ase-gui'
        else:
            command = 'ase-gui --repeat=%d,%d,%d' % tuple(repeat)
=======
        command = sys.executable + ' -m ase gui'
        if repeat is not None:
            command += ' --repeat={},{},{}'.format(*repeat)
>>>>>>> 5c2280a8
            repeat = None
    elif vwr == 'vmd':
        format = 'cube'
        command = 'vmd'
    elif vwr == 'rasmol':
        format = 'proteindatabank'
        command = 'rasmol -pdb'
    elif vwr == 'xmakemol':
        format = 'xyz'
        command = 'xmakemol -f'
    elif vwr == 'gopenmol':
        format = 'xyz'
        command = 'rungOpenMol'
    elif vwr == 'avogadro':
        format = 'cube'
        command = 'avogadro'
    elif vwr == 'sage':
        from ase.visualize.sage import view_sage_jmol
        view_sage_jmol(atoms)
        return
    elif vwr in ('ngl', 'nglview'):
        from ase.visualize.ngl import view_ngl
        return view_ngl(atoms)
    elif vwr == 'x3d':
        from ase.visualize.x3d import view_x3d
        return view_x3d(atoms)
    elif vwr == 'paraview':
        # macro for showing atoms in paraview
        macro = """\
from paraview.simple import *
version_major = servermanager.vtkSMProxyManager.GetVersionMajor()
source = GetActiveSource()
renderView1 = GetRenderView()
atoms = Glyph(Input=source,
              GlyphType='Sphere',
#              GlyphMode='All Points',
              Scalars='radii',
              ScaleMode='scalar',
              )
RenameSource('Atoms', atoms)
atomsDisplay = Show(atoms, renderView1)
if version_major <= 4:
    atoms.SetScaleFactor = 0.8
    atomicnumbers_PVLookupTable = GetLookupTableForArray( "atomic numbers", 1)
    atomsDisplay.ColorArrayName = ('POINT_DATA', 'atomic numbers')
    atomsDisplay.LookupTable = atomicnumbers_PVLookupTable
else:
    atoms.ScaleFactor = 0.8
    ColorBy(atomsDisplay, 'atomic numbers')
    atomsDisplay.SetScalarBarVisibility(renderView1, True)
Render()
        """
        script_name = os.path.join(tempfile.gettempdir(), 'draw_atoms.py')
        with open(script_name, 'w') as f:
            f.write(macro)
        format = 'vtu'
        command = 'paraview --script=' + script_name
    else:
        raise RuntimeError('Unknown viewer: ' + viewer)

    fd, filename = tempfile.mkstemp('.' + format, 'ase-')
    if repeat is not None:
        atoms = atoms.repeat()
    if data is None:
        write(filename, atoms, format=format)
    else:
        write(filename, atoms, format=format, data=data)
    if block:
        subprocess.call(command.split() + [filename])
        os.remove(filename)
    else:
        subprocess.Popen(command.split() + [filename])
        subprocess.Popen(['sleep 60; rm {0}'.format(filename)], shell=True)<|MERGE_RESOLUTION|>--- conflicted
+++ resolved
@@ -16,16 +16,9 @@
 
     if vwr == 'ase':
         format = 'traj'
-<<<<<<< HEAD
-        if repeat is None:
-            command = 'ase-gui'
-        else:
-            command = 'ase-gui --repeat=%d,%d,%d' % tuple(repeat)
-=======
         command = sys.executable + ' -m ase gui'
         if repeat is not None:
             command += ' --repeat={},{},{}'.format(*repeat)
->>>>>>> 5c2280a8
             repeat = None
     elif vwr == 'vmd':
         format = 'cube'
